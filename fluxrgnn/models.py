--- conflicted
+++ resolved
@@ -259,14 +259,6 @@
     
     def predict_step(self, batch, batch_idx):
 
-<<<<<<< HEAD
-        # extract relevant data from batch
-        cell_data = batch['cell']
-        radar_data = batch['radar']
-
-
-=======
->>>>>>> bd9c8a2d
         for t0 in [0]: #range(self.config.get('max_t0', 1)):
         
             # make predictions for all cells
