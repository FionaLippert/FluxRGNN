import torch
from torch import nn
import torch.nn.functional as F
from torch.optim.lr_scheduler import *
from torch_geometric.nn import MessagePassing, inits
from torch_geometric.utils import to_dense_adj, degree, scatter
from torch_geometric.nn.unpool import knn_interpolate
from torch_geometric_temporal.nn.recurrent import GConvLSTM, GConvGRU, DCRNN
import pytorch_lightning as pl
import numpy as np
from sklearn.ensemble import GradientBoostingRegressor

from fluxrgnn import utils


class ForecastModel(pl.LightningModule):
    """
    Base model class for forecasting bird migration
    """

    def __init__(self, observation_model=None, **kwargs):
        super(ForecastModel, self).__init__()

        # save config
        self.save_hyperparameters()
        self.config = kwargs

        # forecasting settings
        self.horizon = max(1, kwargs.get('horizon', 1))
        self.min_horizon = max(1, kwargs.get('min_horizon', 1))
        self.t_context = max(1, kwargs.get('context', kwargs.get('test_context', 0)))
        self.tf_start = min(1.0, kwargs.get('teacher_forcing', 0.0))

        # observation model mapping cell densities to radar observations
        self.observation_model = observation_model

        self.use_log_transform = kwargs.get('use_log_transform', False)
        self.scale = kwargs.get('scale', 1.0)
        self.log_offset = kwargs.get('log_offset', 1e-8)
        self.pow_exponent = kwargs.get('pow_exponent', 0.3333)
        self.transforms = kwargs.get('transforms', [])
        self.zero_value = self.apply_forward_transforms(torch.tensor(0))
        print(f'zero value = {self.zero_value}')


    def forecast(self, data, horizon, t0=0, teacher_forcing=0):
        """
        Setup prediction for given data and run model until the max forecasting horizon is reached.

        :param data: SensorData instance containing information on static and dynamic features for one time sequence
        :param teacher_forcing: teacher forcing probability
        :return: predicted migration intensities for all cells and time points
        """

        # make sure t0 is tensor of dimension 2
        if not isinstance(t0, torch.Tensor):
            t0 = torch.tensor(t0, device=self.device)
        t0 = t0.view(-1, 1)

        # initialize forecast (including prediction for first time step)
        model_states = self.initialize(data, t0)
        forecast = [model_states['x']]
        
        # cell_data = data.node_type_subgraph(['cell']).to_homogeneous()
        # radar_data = data['radar']

        # predict until the max forecasting horizon is reached
        forecast_horizon = range(self.t_context + 1, self.t_context + horizon)
        for tidx in forecast_horizon:

            t = t0 + tidx

            # use gt data instead of model output with probability 'teacher_forcing'
            r = torch.rand(1)
            #if hasattr(data, 'x') and (r < teacher_forcing):
            if r < teacher_forcing:
                #print('use teacher forcing')
                # TODO: map measurements in node_storage 'radar' to cells in node_storage 'cell',
                #  or use smaller horizon instead of teacher forcing?
                #model_states['x'] = data.x[..., t - 1].view(-1, 1)
                radars_to_cells = data['radar', 'cell']
                interpolated = self.observation_model(data['radar'].x, radars_to_cells)
                model_states['x'] = tidx_select(interpolated, t - 1).view(-1, 1)
            #else:
            #    print('no ground truth data available to use for teacher forcing')
            
            
            # make prediction for next time step
            model_states = self.forecast_step(model_states, data, t, teacher_forcing)

            x = model_states['x']

            if self.config.get('force_zeros', False):
                local_night = tidx_select(data['cell'].local_night, t)
                model_states['x'] = model_states['x'] * local_night
                model_states['x'] = model_states['x'] + self.zero_value.to(model_states['x'].device) * \
                                    torch.logical_not(local_night)

            forecast.append(model_states['x'])

        forecast = torch.cat(forecast, dim=-1)

        return forecast


    def initialize(self, data, t0=0):

        model_states = {}

        # make prediction for first time step
        # cell_data = data.node_type_subgraph(['cell']).to_homogeneous()
        model_states = self.forecast_step(model_states, data, t0 + self.t_context)

        return model_states


    def forecast_step(self, model_states, data, t, teacher_forcing=0):

        raise NotImplementedError


    def training_step(self, batch, batch_idx):


        # get teacher forcing probability for current epoch
        tf = self.tf_start * pow(self.config.get('teacher_forcing_gamma', 1), 
                                 self.current_epoch)
        self.log('teacher_forcing', tf)
        
        h_rate = self.config.get('increase_horizon_rate', 0)
        if h_rate > 0:
            epoch = max(0, self.current_epoch - self.config.get('increase_horizon_start', 0))
            horizon = min(self.horizon, int(epoch * h_rate) + self.min_horizon)
        else:
            horizon = self.horizon

        self.log('horizon', horizon)
        
        t0 = torch.randint(0, self.config.get('max_t0', 1), (batch.num_graphs,), device=self.device)
        
        # make predictions for all cells
        prediction = self.forecast(batch, horizon, t0=t0, teacher_forcing=tf)

        # map cell predictions to radar observations
        if self.observation_model is not None:
            prediction = self.observation_model(prediction, batch['cell', 'radar'])
            prediction = prediction[:batch['radar'].num_nodes]

        #compute loss
        loss, eval_dict = self._eval_step(batch['radar'], prediction, horizon,
                                    radar_mask=batch['radar'].train_mask, prefix='train', t0=t0)
        self.log_dict(eval_dict, batch_size=batch.num_graphs)

        return loss


    def validation_step(self, batch, batch_idx):

        t0 = torch.randint(0, self.config.get('max_t0', 1), (batch.num_graphs,), device=self.device)
        
        # make predictions for all cells
        prediction = self.forecast(batch, self.horizon, t0=t0)

        # apply observation model to forecast
        if self.observation_model is not None:
            prediction = self.observation_model(prediction, batch['cell', 'radar'])
            prediction = prediction[:batch['radar'].num_nodes]

        # evaluate forecast
        _, eval_dict = self._eval_step(batch['radar'], prediction, self.horizon,
                                    radar_mask=batch['radar'].train_mask, prefix='val', t0=t0)
        self.log_dict(eval_dict, batch_size=batch.num_graphs)


    def on_test_epoch_start(self):

        self.test_results = {
                'test/mask': [], 
                'test/measurements': [], 
                'test/predictions': [],
                'test/cell_predictions': []
                }
        # self.test_metrics = {}


    def test_step(self, batch, batch_idx):


        for t0 in range(self.config.get('max_t0', 1)):
            #print(t0)
            # make predictions for all cells
            prediction = self.forecast(batch, self.horizon, t0=t0)
            
            # TODO: also save full cell-level prediction? Or only do that in predict_step?
            self.test_results['test/cell_predictions'].append(self.transformed2raw(prediction))

            # apply observation model to forecast
            if self.observation_model is not None:
                prediction = self.observation_model(prediction, batch['cell', 'radar'])
                prediction = prediction[:batch['radar'].num_nodes]

            # compute evaluation metrics for radars used during training
            _, eval_dict = self._eval_step(batch['radar'], prediction, self.horizon,
                                        radar_mask=batch['radar'].train_mask, prefix='test/observed', t0=t0)
            self.log_dict(eval_dict, batch_size=batch.num_graphs)

            # compute evaluation metrics for held-out radars
            _, eval_dict = self._eval_step(batch['radar'], prediction, self.horizon,
                                        radar_mask=batch['radar'].test_mask, prefix='test/unobserved', t0=t0)
            self.log_dict(eval_dict, batch_size=batch.num_graphs)

            # # compute evaluation metrics as a function of the forecasting horizon
            # eval_dict_per_t = self._eval_step(radar_data, prediction, self.horizon, prefix='test', aggregate_time=False, t0=t0)
            #
            # for m, values in eval_dict_per_t.items():
            #     if m in self.test_metrics:
            #         self.test_metrics[m].append(values)
            #     else:
            #         self.test_metrics[m] = [values]

            self.test_results['test/mask'].append(
                torch.logical_not(batch['radar'].missing)[:, t0:t0 +self.t_context + self.horizon]
            )
            self.test_results['test/measurements'].append(
                self.transformed2raw(batch['radar'].x)[:, t0:t0 + self.t_context + self.horizon]
            )
            self.test_results['test/predictions'].append(
                self.transformed2raw(prediction)
            )


    def on_test_epoch_end(self):

        #for m, value_list in self.test_metrics.items():
        #    self.test_metrics[m] = torch.concat(value_list, dim=0).reshape(-1, self.horizon)

        for m, value_list in self.test_results.items():
            self.test_results[m] = torch.stack(value_list)


    def on_predict_epoch_start(self):

        self.predict_results = {
                'predict/mask': [], 
                'predict/measurements': [], 
                'predict/radar_predictions': [],
                'predict/cell_predictions': [],
                'predict/tidx': [],
                'predict/train_mask': []
                }

    def on_predict_epoch_end(self):

        for m, value_list in self.predict_results.items():
            self.predict_results[m] = torch.stack(value_list)
    
    def predict_step(self, batch, batch_idx):

<<<<<<< HEAD
        for t0 in [0]: #range(self.config.get('max_t0', 1)):
=======
        # extract relevant data from batch
        cell_data = batch['cell']
        radar_data = batch['radar']


        for t0 in range(self.config.get('max_t0', 1)):
>>>>>>> db585a9e
        
            # make predictions for all cells
            cell_prediction = self.forecast(batch, self.horizon, t0=t0)

            # apply observation model to forecast
            if self.observation_model is not None:
                radar_prediction = self.observation_model(cell_prediction, batch['cell', 'radar'])
                radar_prediction = radar_prediction[:batch['radar'].num_nodes]
            else:
                radar_prediction = cell_prediction

            self.predict_results['predict/mask'].append(
                torch.logical_not(batch['radar'].missing)[:, t0: t0 + self.t_context + self.horizon]
            )
            self.predict_results['predict/measurements'].append(
                self.transformed2raw(batch['radar'].x)[:, t0: t0 + self.t_context + self.horizon]
            )
            self.predict_results['predict/radar_predictions'].append(
                self.transformed2raw(radar_prediction)
            )
            self.predict_results['predict/cell_predictions'].append(
                self.transformed2raw(cell_prediction)
            )
            self.predict_results['predict/tidx'].append(batch['cell'].tidx[t0: t0 + self.t_context + self.horizon])
            self.predict_results['predict/train_mask'].append(batch['radar'].train_mask)

            self.add_additional_predict_results()

    
    def add_additional_predict_results(self):

        return 0


    def apply_forward_transforms(self, values: torch.Tensor):

        out = values
        for t in self.transforms:
            out = t.tensor_forward(out)

        return out

    def apply_backward_transforms(self, values: torch.Tensor):

        out = values
        for t in reversed(self.transforms):
            out = t.tensor_backward(out)

        return out

    # def to_raw(self, values):
    def transformed2raw(self, values):

        raw = torch.clamp(values, min=self.zero_value.to(values.device))
        raw = self.apply_backward_transforms(raw)

        # assert torch.allclose(self.apply_forward_transforms(raw), values)

        return raw

    # def to_log(self, values):
    def raw2log(self, values):

        log = torch.clamp(values, min=0)
        log = torch.log(log + self.log_offset)

        return log

    def raw2pow(self, values):

        pow = torch.pow(values, 1/3)

        return pow

    def _regularizer(self):
        return 0

    def _eval_step(self, radar_data, output, horizon, radar_mask=None, prefix='', aggregate_time=True, t0=0):

        if not isinstance(t0, torch.Tensor):
            t0 = torch.tensor(t0, device=self.device)
        t0 = t0.view(-1, 1)

        if self.config.get('force_zeros', False):
            local_mask = torch.logical_and(radar_data.local_night, torch.logical_not(radar_data.missing))
        else:
            local_mask = torch.logical_not(radar_data.missing)
        
        gt = tidx_select(radar_data.x, t0, steps=(self.t_context + horizon)).view(radar_data.x.size(0), -1)
        gt = gt[radar_mask, self.t_context: self.t_context + horizon]
        local_mask = tidx_select(local_mask, t0, steps=(self.t_context + horizon)).view(local_mask.size(0), -1)
        local_mask = local_mask[radar_mask, self.t_context: self.t_context + horizon]

        if not self.training:
            output = output[radar_mask, :horizon].detach()
        else:
            output = output[radar_mask, :horizon]


        if local_mask.sum() == 0:
            # no valid data points
            return {}
        else:
            # proceed with evaluation
            if aggregate_time:
                gt = gt.reshape(-1)
                local_mask = local_mask.reshape(-1)
                output = output.reshape(-1)

            if self.config.get('root_transformed_loss', False):
                weights = 1 + torch.pow(self.transformed2raw(gt), 0.75)
                loss = utils.MSE(output, gt, local_mask, weights)
            else:
                loss = utils.MSE(output, gt, local_mask)
        
            if self.training:
                loss = loss + self.config.get('regularizer_weight', 1.0) * self._regularizer()
                eval_dict = {f'{prefix}/loss': loss.detach().item(),
                         f'{prefix}/log-loss': torch.log(loss).detach().item(),
                         f'{prefix}/regularizer': self._regularizer().detach().item()}
            else:
                eval_dict = {f'{prefix}/loss': loss.detach().item(),
                         f'{prefix}/log-loss': torch.log(loss).detach().item()}

            if not self.training:
                raw_gt = self.transformed2raw(gt)
                raw_output = self.transformed2raw(output)
                #print(f'gt size: {raw_gt.size()}, pred size: {raw_output.size()}, mask sum: {local_mask.sum()}')
                #print(raw_output)
                self._add_eval_metrics(eval_dict, raw_gt, raw_output, local_mask, prefix=f'{prefix}/raw')

                log_gt = self.raw2log(raw_gt)
                log_output = self.raw2log(raw_output)
                self._add_eval_metrics(eval_dict, log_gt, log_output, local_mask, prefix=f'{prefix}/log')

                pow_gt = self.raw2pow(raw_gt)
                pow_output = self.raw2pow(raw_output)
                self._add_eval_metrics(eval_dict, pow_gt, pow_output, local_mask, prefix=f'{prefix}/pow')

        return loss, eval_dict

    def _add_eval_metrics(self, eval_dict, gt, output, mask, prefix=''):

        # root mean squared error
        rmse = torch.sqrt(utils.MSE(output, gt, mask)).detach().item()
        eval_dict.update({f'{prefix}/RMSE': rmse})

        # mean absolute error
        mae = utils.MAE(output, gt, mask).detach().item()
        eval_dict.update({f'{prefix}/MAE': mae})

        # symmetric mean absolute percentage error
        smape = utils.SMAPE(output, gt, mask).detach().item()
        eval_dict.update({f'{prefix}/SMAPE': smape})

        # mean absolute percentage error
        mape = utils.MAPE(output, gt, mask).detach().item()
        eval_dict.update({f'{prefix}/MAPE': mape})
        
        # avg residuals
        mean_res = (((output - gt) * mask).sum(0) / mask.sum(0)).detach().item()
        eval_dict.update({f'{prefix}/mean_residual': mean_res})

        # pseudo R squared (a.k.a "variance explained")
        r2 = utils.R2(output, gt, mask).detach().item()
        eval_dict.update({f'{prefix}/R2': r2})




    def configure_optimizers(self):
        #optimizer = torch.optim.Adam(self.parameters(), lr=self.config.get('lr', 0.01))
        optimizer = self.config.get('optimizer')(self.parameters())
        #scheduler = StepLR(optimizer,
        #                   step_size=self.config.get('lr_decay', 1000),
        #                   gamma=self.config.get('lr_gamma', 1))

        scheduler_list = self.config.get('lr_schedulers', None)
        milestone_list = self.config.get('lr_milestones', None)
        if scheduler_list is not None and milestone_list is not None:
            scheduler = SequentialLR(optimizer, [s_partial(optimizer) for s_partial in scheduler_list], milestones=milestone_list)
        else:
            scheduler = ConstantLR(optimizer, factor=1.0, total_iters=1e8)

        return {"optimizer": optimizer,
                "lr_scheduler": scheduler}




class FluxRGNN(ForecastModel):
    """
    Recurrent graph neural network based on a mechanistic description of population-level movements
    on the Voronoi tesselation of sensor network sites.
    """

    def __init__(self, decoder, flux_model=None, source_sink_model=None,
                 encoder=None, boundary_model=None, initial_model=None, ground_model=None, **kwargs):
        """
        Initialize FluxRGNN and all its components.

        :param dynamics: transition model (e.g. FluxRGNNTransition, LSTMTransition or Persistence)
        :param encoder: encoder model (e.g. RecurrentEncoder)
        :param boundary_model: model handling boundary cells (e.g. Extrapolation)
        :param initial_model: model predicting the initial state
        """

        super(FluxRGNN, self).__init__(**kwargs)

        self.encoder = encoder
        self.decoder = decoder
        self.flux_model = flux_model
        self.source_sink_model = source_sink_model
        self.boundary_model = boundary_model
        self.initial_model = initial_model
        #self.ground_model = ground_model

        self.n_hidden = kwargs.get('n_hidden')
        self.store_fluxes = kwargs.get('store_fluxes', False)


    def initialize(self, graph_data, t0=0):

        # TODO: use separate topographical / location embedding model whose output is fed to all other model components?

        cell_data = graph_data['cell']
        cell_edges = graph_data['cell', 'cell']

        if self.encoder is not None:
            # push context timeseries through encoder to initialize decoder
            rnn_states = self.encoder(graph_data, t0)
            self.decoder.initialize(rnn_states)
            #h_t, c_t = self.encoder(graph_data, t0)
            #hidden = h_t[-1]
        else:
            self.decoder.initialize_zeros(cell_data.num_nodes, self.device)
            #if self.decoder is not None:
            #    h_t = [torch.zeros(cell_data.num_nodes, self.n_hidden, device=cell_data.coords.device)
            #       for _ in range(self.decoder.node_rnn.n_layers)]
            #    c_t = [torch.zeros(cell_data.num_nodes, self.n_hidden, device=cell_data.coords.device)
            #       for _ in range(self.decoder.node_rnn.n_layers)]
            #    hidden = h_t[-1]
            #else:
            #    hidden = torch.zeros(cell_data.num_nodes, self.n_hidden, device=cell_data.coords.device)

        
        #if self.decoder is not None:
        #    self.decoder.initialize(h_t, c_t)

        # hidden = h_t[-1] #self.decoder.get_hidden()
        hidden = self.decoder.get_hidden()

        self.regularizers = []

        # setup model components
        if self.boundary_model is not None:
            self.boundary_model.initialize(cell_edges)

        # relevant info for later
        if not self.training and self.store_fluxes:
            self.edge_fluxes = []#torch.zeros((cell_edges.edge_index.size(1), 1, self.horizon), device=cell_data.coords.device)
            self.node_flux = []#torch.zeros((cell_data.num_nodes, 1, self.horizon), device=cell_data.coords.device)
            self.node_sink = []#torch.zeros((cell_data.num_nodes, 1, self.horizon), device=cell_data.coords.device)
            self.node_source = []#torch.zeros((cell_data.num_nodes, 1, self.horizon), device=cell_data.coords.device)

        # predict initial system state
        if self.initial_model is not None:
            x = self.initial_model(graph_data, self.t_context + t0, hidden)
            #x = tidx_select(cell_data.x, self.t_context + t0).view(-1, 1)
        #elif hasattr(cell_data, 'x'):
        #    x = cell_data.x[..., self.t_context - 1].view(-1, 1)
        else:
            x = torch.zeros_like(cell_data.coords[:, 0]).unsqueeze(-1)
        #print(f'initial x size = {x.size()}')

        model_states = {'x': x,
                        'hidden': hidden,
                        'hidden_enc': hidden if self.encoder is not None else None,
                        'boundary_nodes': cell_data.boundary.view(-1, 1),
                        'inner_nodes': torch.logical_not(cell_data.boundary).view(-1, 1)}

        #if self.ground_model is not None:
        #     #model_states['ground_states'] = self.ground_model(graph_data, self.t_context + t0, h_t[-1])
        #     model_states['ground_states'] = self.apply_forward_transforms(torch.ones_like(x) * 500)
        #     self.regularizers.append(model_states['ground_states'])
        #else:
        #    model_states['ground_states'] = None

        return model_states

    def forecast_step(self, model_states, data, t, teacher_forcing=0):

        cell_data = data.node_type_subgraph(['cell']).to_homogeneous()

        # use gt data instead of model output with probability 'teacher_forcing'
        #r = torch.rand(1)
        #if cell_data.x is not None and (r < teacher_forcing):
            # TODO: map measurements in node_storage 'radar' to cells in node_storage 'cell',
            #  or use smaller horizon instead of teacher forcing?
            #x = cell_data.x[torch.arange(cell_data.num_nodes, device=cell_data.x.device), t - 1].view(-1, 1)
        #else:
        x = model_states['x']
        
        hidden = model_states['hidden']
        #tidx = t - self.t_context

        if self.boundary_model is not None:
            x_boundary = self.boundary_model(x)
            h_boundary = self.boundary_model(hidden)
            x = x * model_states['inner_nodes'] + x_boundary * model_states['boundary_nodes']
            hidden = hidden * model_states['inner_nodes'] + h_boundary * model_states['boundary_nodes']
            # TODO: also interpolate ground states?

        #print(f'x after boundary model: {x.size()}')

        # update hidden states
        #if self.decoder is not None:
        hidden = self.decoder(x, cell_data, t, model_states['hidden_enc'])

        # predict movements
        if self.flux_model is not None:

            # predict fluxes between neighboring cells
            net_flux = self.flux_model(x, hidden, cell_data, t)

            #print(f'avg net flux = {net_flux.mean()}')

            if not self.training and self.store_fluxes:
                # save model component outputs
                self.edge_fluxes.append(self.flux_model.edge_fluxes)
                self.node_flux.append(self.flux_model.node_flux)
        else:
            net_flux = 0

        if self.source_sink_model is not None:

            # predict local source/sink terms
            delta, _ = self.source_sink_model(x, hidden, cell_data, t,
                                           ground_states=None)

            if not self.training and self.store_fluxes:
                # save model component outputs
                if hasattr(self.source_sink_model, 'node_source') and hasattr(self.source_sink_model, 'node_sink'):
                    self.node_source.append(self.source_sink_model.node_source)
                    self.node_sink.append(self.source_sink_model.node_sink)
                else:
                    self.node_source.append(delta)
                    self.node_sink.append(-delta)
            #elif ground_states is None:
            if hasattr(self.source_sink_model, 'node_source') and hasattr(self.source_sink_model, 'node_sink'):
                self.regularizers.append(self.source_sink_model.node_source +
                                             self.source_sink_model.node_sink)
            else:
                self.regularizers.append(delta)
        else:
            delta = 0

        x = x + net_flux + delta
        
        model_states['x'] = x
        model_states['hidden'] = hidden
        #model_states['ground_states'] = ground_states

        if torch.any(torch.isnan(x)):
            print(f'net flux ({torch.isnan(net_flux).sum()} NaNs)')
        
            print(f'source ({torch.isnan(self.source_sink_model.node_source).sum()} NaNs)')
        
            print(f'sink ({torch.isnan(self.source_sink_model.node_sink).sum()} NaNs)')

            print(f'hidden ({torch.isnan(hidden).sum()} NaNs)')
        
        
        return model_states

    def _regularizer(self):

        if len(self.regularizers) > 0:
            regularizers = torch.cat(self.regularizers, dim=0)
            penalty = regularizers.pow(2).mean()
        else:
            penalty = 0

        return penalty

    def add_additional_predict_results(self):

        print('store fluxes?')
        if self.store_fluxes:
            
            if 'node_source' not in self.predict_results:
                self.predict_results['node_source'] = []
            if 'node_sink' not in self.predict_results:
                self.predict_results['node_sink'] = []
            if 'node_flux' not in self.predict_results:
                self.predict_results['node_flux'] = []
            if 'edge_flux' not in self.predict_results:
                self.predict_results['edge_flux'] = []
        
            self.predict_results['node_source'].append(torch.cat(self.node_source, dim=-1))
            self.predict_results['node_sink'].append(torch.cat(self.node_sink, dim=-1))
            self.predict_results['node_flux'].append(torch.cat(self.node_flux, dim=-1))
            self.predict_results['edge_flux'].append(torch.cat(self.edge_fluxes, dim=-1))

            print('yes')
        else:
            print('no')


    #def on_predict_start(self):

    #    self.predict_results = {
    #            'prediction': [],
    #            'node_source': [],
    #            'node_sink': [],
    #            'node_flux': [],
    #            'edge_flux': []
    #            }

    #def on_predict_end(self):

    #    for m, value_list in self.predict_results.items():
    #        self.predict_results[m] = torch.stack(value_list)


    #def predict_step(self, batch, batch_idx):

    #    # extract relevant data from batch
    #    cell_data = batch['cell']
    #    radar_data = batch['radar']
        
    #    # make predictions for all cells
    #    prediction = self.forecast(batch, self.horizon)

        # apply observation model to forecast
        #if self.observation_model is not None:
        #    cells_to_radars = batch['cell', 'radar']
        #    prediction = self.observation_model(prediction, cells_to_radars)
        #    prediction = prediction[:radar_data.num_nodes]

    #    self.predict_results['prediction'].append(self.transformed2raw(prediction))
    #    self.predict_results['node_source'].append(self.node_source)
    #    self.predict_results['node_sink'].append(self.node_sink)
    #    self.predict_results['node_flux'].append(self.node_flux)
    #    self.predict_results['edge_flux'].append(self.edge_fluxes)

        #result = {
        #    'predictions': self.to_raw(prediction),
        #    'measurements': self.to_raw(radar_data.x),
        #    'local_night': cell_data.local_night,
        #    'missing': radar_data.missing,
        #    'tidx': cell_data.tidx
        #}
        
    #    return prediction

    #def predict_step(self, batch, batch_idx):

    #    # make predictions
    #    output = self.to_raw(self.forecast(batch))
    #    gt = self.to_raw(batch.y) if hasattr(batch, 'y') else None

    #    # get fluxes along edges
    #    #adj = to_dense_adj(batch.edge_index, edge_attr=self.edge_fluxes)
    #    #edge_fluxes = adj.view(batch.num_nodes, batch.num_nodes, -1)

    #    # get net fluxes per node
    #    #influxes = edge_fluxes.sum(1)
    #    #outfluxes = edge_fluxes.permute(1, 0, 2).sum(1)

    #    #if hasattr(batch, 'fluxes'):
    #    #    # compute approximate fluxes from radar data
    #    #    radar_fluxes = to_dense_adj(batch.edge_index, edge_attr=batch.fluxes).view(
    #    #        batch.num_nodes, batch.num_nodes, -1)
    #    #else:
    #    #    radar_fluxes = None

    #    result = {
    #        'y_hat': output,
    #        'y': gt,
    #        #'influx': influxes,
    #        #'outflux': outfluxes,
    #        #'source': self.node_source,
    #        #'sink': self.node_sink,
    #        #'edge_fluxes': edge_fluxes,
    #        #'radar_fluxes': radar_fluxes,
    #        'local_night': batch.local_night,
    #        'missing': batch.missing,
    #        'tidx': batch.tidx
    #    }
    #    return result


class LocalMLPForecast(ForecastModel):
    """
    Forecast model using a local MLP with parameters shared across time and space.
    """

    def __init__(self, static_cell_features=None, dynamic_cell_features=None, **kwargs):
        """
        Initialize LocalMLPForecast and all its components.
        """

        super(LocalMLPForecast, self).__init__(**kwargs)

        self.static_cell_features = {} if static_cell_features is None else static_cell_features
        self.dynamic_cell_features = {} if dynamic_cell_features is None else dynamic_cell_features

        # setup model
        n_in = sum(self.static_cell_features.values()) + sum(self.dynamic_cell_features.values())
        self.mlp = NodeMLP(n_in, **kwargs)


    def forecast_step(self, model_states, data, t, *args, **kwargs):

        cell_data = data.node_type_subgraph(['cell']).to_homogeneous()

        # static features
        node_features = [cell_data.get(feature).reshape(cell_data.num_nodes, -1) for
                                   feature in self.static_cell_features]

        # dynamic features for current time step t
        dynamic_features = [tidx_select(cell_data.get(feature), t).reshape(cell_data.num_nodes, -1) for
                                      feature in self.dynamic_cell_features]

        # combined features
        inputs = torch.cat(node_features + dynamic_features, dim=1)

        x = self.mlp(inputs)

        if self.config.get('square_output', False):
            x = torch.pow(x, 2)

        if self.config.get('force_zeros', False):
            x = x * tidx_select(cell_data.local_night, t)
            x = x + self.zero_value.to(x.device) * torch.logical_not(tidx_select(cell_data.local_night, t))

        model_states['x'] = x

        return model_states


class RadarToCellForecast(ForecastModel):


    def __init__(self, **kwargs):

        super(RadarToCellForecast, self).__init__(**kwargs)

        if kwargs.get('k', None) is not None:
            self.radar2cell = RadarToCellKNNInterpolation(**kwargs)
        else:
            self.radar2cell = RadarToCellInterpolation(**kwargs)


    def forecast_step(self, model_states, data, t, *args, **kwargs):

        x = self.radar2cell(data, t)

        model_states['x'] = x

        return model_states




class NodeMLP(torch.nn.Module):
    """Standard MLP mapping concatenated features of a single nodes at time t to migration intensities at time t."""

    def __init__(self, n_in, **kwargs):
        super(NodeMLP, self).__init__()

        self.dropout_p = kwargs.get('dropout_p', 0)
        self.n_hidden = kwargs.get('n_hidden', 16)
        self.n_layers = kwargs.get('n_fc_layers', 1)

        self.fc_in = torch.nn.Linear(n_in, self.n_hidden)
        self.fc_hidden = nn.ModuleList([torch.nn.Linear(self.n_hidden, self.n_hidden)
                                        for _ in range(self.n_layers - 1)])
        self.fc_out = torch.nn.Linear(self.n_hidden, 1)

        self.reset_parameters()

    def reset_parameters(self):

        self.fc_hidden.apply(init_weights)
        init_weights(self.fc_in)
        init_weights(self.fc_out)


    def forward(self, features):

        # use only location-specific features to predict migration intensities

        x = F.relu(self.fc_in(features))
        x = F.dropout(x, p=self.dropout_p, training=self.training)

        for l in self.fc_hidden:
            x = F.relu(l(x))
            x = F.dropout(x, p=self.dropout_p, training=self.training)

        x = self.fc_out(x)

        return x


# class Persistence(torch.nn.Module):
#
#     def __init__(self):
#
#         super(Persistence, self).__init__()
#
#     def initialize(self, *args):
#
#         return None
#
#     def forward(self, data, x, hidden, *args, **kwargs):
#
#         return x, hidden


class SeasonalityForecast(ForecastModel):
    """
    Forecast model using the seasonal patterns from the training data to predict animal densities.
    """

    def __init__(self, **kwargs):
        """
        Initialize SeasonalityForecast model.
        """

        super(SeasonalityForecast, self).__init__(**kwargs)

        self.automatic_optimization = False

    def forecast_step(self, model_states, data, t, *args, **kwargs):
        cell_data = data.node_type_subgraph(['cell']).to_homogeneous()
        #print(data.ridx.device, self.seasonal_patterns.device)
        # get typical density for each radars at the given time point
        # print(data.tidx.min(), data.tidx.max(), self.seasonal_patterns.size())
        model_states['x'] = self.seasonal_patterns[cell_data.cidx, cell_data.tidx[t]].view(-1, 1)

        return model_states

    def training_step(self, batch, batch_idx):
        pass

    def validation_step(self, batch, batch_idx):
        pass

    def configure_optimizers(self):
        return None


class XGBoostForecast(ForecastModel):
    """
    Forecast model using XGBoost to predict local animal densities.
    """

    def __init__(self, xgboost, static_cell_features=None, dynamic_cell_features=None, **kwargs):
        """
        Initialize XGBoostForecast model.
        """

        super(XGBoostForecast, self).__init__(**kwargs)

        self.automatic_optimization = False

        self.static_cell_features = {} if static_cell_features is None else static_cell_features
        self.dynamic_cell_features = {} if dynamic_cell_features is None else dynamic_cell_features

        self.xgboost = xgboost

    def fit_xgboost(self, X, y):

        self.xgboost.fit(X, y)

    def forecast_step(self, model_states, data, t, *args, **kwargs):

        cell_data = data.node_type_subgraph(['cell']).to_homogeneous()

        # static graph features
        node_features = [cell_data.get(feature).reshape(cell_data.coords.size(0), -1) for
                                   feature in self.static_cell_features]

        # dynamic features for current and previous time step
        dynamic_features = [tidx_select(cell_data.get(feature), t).reshape(cell_data.coords.size(0), -1) for
                                         feature in self.dynamic_cell_features]

        # combined features
        inputs = torch.cat(node_features + dynamic_features, dim=1).detach().numpy()

        # apply XGBoost
        model_states['x'] = torch.tensor(self.xgboost.predict(inputs)).view(-1, 1)

        return model_states

    def training_step(self, batch, batch_idx):
        pass

    def validation_step(self, batch, batch_idx):
        pass

    def configure_optimizers(self):
        return None


# class Dynamics(MessagePassing):
#
#     def __init__(self, **kwargs):
#         super(Dynamics, self).__init__(aggr='add', node_dim=0)
#
#         self.use_log_transform = kwargs.get('use_log_transform', False)
#
#         self.scale = kwargs.get('scale', 1.0)
#         self.log_offset = kwargs.get('log_offset', 1e-8)
#
#     def to_raw(self, values):
#
#         if self.use_log_transform:
#             log = values / self.scale
#             raw = torch.exp(log) - self.log_offset
#         else:
#             raw = values / self.scale
#
#         return raw
#
#     def to_log(self, values):
#
#         if self.use_log_transform:
#             log = values / self.scale
#         else:
#             raw = values / self.scale
#             log = torch.log(raw + self.log_offset)
#
#         return log
#
#     def initialize(self, data, *args):
#         pass
#
#     def forward(self, x, hidden, graph_data, t):
#         raise NotImplementedError


class Fluxes(MessagePassing):
    """
    Predicts fluxes for time step t -> t+1, given previous predictions and hidden states.
    """

    def __init__(self, edge_features, dynamic_cell_features, **kwargs):
        """
        Initialize Fluxes.

        :param node_features: tensor containing all static node features
        :param edge_features: tensor containing all static edge features
        :param dynamic_features: tensor containing all dynamic node features
        :param n_graph_layers: number of graph NN layers to use for hidden representations
        """

        super(Fluxes, self).__init__(aggr='add', node_dim=0)

        self.edge_features = edge_features
        self.dynamic_cell_features = dynamic_cell_features

        n_edge_in = sum(edge_features.values()) + 2 * sum(dynamic_cell_features.values())

        # setup model components
        self.edge_mlp = EdgeFluxMLP(n_edge_in, **kwargs)
        #self.input2hidden = torch.nn.Linear(n_edge_in, kwargs.get('n_hidden'), bias=False)
        #self.edge_mlp = MLP(2 * kwargs.get('n_hidden'), 1, **kwargs)
        n_graph_layers = kwargs.get('n_graph_layers', 0)
        self.graph_layers = nn.ModuleList([GraphLayer(**kwargs) for l in range(n_graph_layers)])

        self.use_log_transform = kwargs.get('use_log_transform', False)

        # self.scale = kwargs.get('scale', 1.0)
        # self.log_offset = kwargs.get('log_offset', 1e-8)

        self.transforms = kwargs.get('transforms', [])
        self.zero_value = self.apply_forward_transforms(torch.tensor(0))

    def apply_backward_transforms(self, values: torch.Tensor):

        out = values
        for t in reversed(self.transforms):
            out = t.tensor_backward(out)

        return out

    def apply_forward_transforms(self, values: torch.Tensor):

        out = values
        for t in self.transforms:
            out = t.tensor_forward(out)

        return out

    def transformed2raw(self, values):

        values = torch.clamp(values, min=self.zero_value.to(values.device))
        raw = self.apply_backward_transforms(values)

        return raw


    def forward(self, x, hidden, graph_data, t):
        """
        Predict fluxes for one time step.

        :return x: predicted migration intensities for all cells and time points
        :return hidden: updated hidden states for all cells and time points
        :param graph_data: SensorData instance containing information on static and dynamic features
        :param t: time index
        """

        # propagate hidden states through graph to combine spatial information
        hidden_sp = hidden
        for layer in self.graph_layers:
            hidden_sp = layer([graph_data.edge_index, hidden_sp])

        # static graph features
        edge_features = torch.cat([graph_data.get(feature).reshape(graph_data.edge_index.size(1), -1) for
                                   feature in self.edge_features], dim=1)

        # dynamic features for current and previous time step
        dynamic_features_t0 = torch.cat([tidx_select(graph_data.get(feature), t).reshape(x.size(0), -1) for
                                         feature in self.dynamic_cell_features], dim=1)
        dynamic_features_t1 = torch.cat([tidx_select(graph_data.get(feature), t-1).reshape(x.size(0), -1) for
                                         feature in self.dynamic_cell_features], dim=1)

        # message passing through graph
        net_flux = self.propagate(graph_data.edge_index,
                                          reverse_edges=graph_data.reverse_edges,
                                          x=x,
                                          hidden=hidden,
                                          hidden_sp=hidden_sp,
                                          edge_features=edge_features,
                                          dynamic_features_t0=dynamic_features_t0,
                                          dynamic_features_t1=dynamic_features_t1,
                                          areas=graph_data.areas)

        if not self.training:
            if self.use_log_transform:
                raw_net_flux = self.transformed2raw(x) * net_flux
            else:
                raw_net_flux = self.transformed2raw(net_flux)
            self.node_flux = raw_net_flux  # birds/km2 flying in/out of cell i

        return net_flux


    def message(self, x_i, x_j, hidden_sp_j, dynamic_features_t0_i, dynamic_features_t1_j,
                edge_features, reverse_edges, areas_i, areas_j):
        """
        Construct message from node j to node i (for all edges in parallel)

        :param x_i: features of nodes i with shape [#edges, #node_features]
        :param x_j: features of nodes j with shape [#edges, #node_features]
        :param hidden_sp_j: hidden features of nodes j with shape [#edges, #hidden_features]
        :param dynamic_features_t0_i: dynamic features for nodes i with shape [#edges, #features]
        :param dynamic_features_t1_j: dynamic features for nodes j from the previous time step with shape [#edges, #features]
        :param edge_features: edge attributes for edges (j->i) with shape [#edges, #features]
        :param reverse_edges: edge index for reverse edges (i->j)
        :param areas_i: Voronoi cell areas for nodes i
        :param areas_j: Voronoi cell areas for nodes j
        :return: edge fluxes with shape [#edges, 1]
        """

        inputs = [dynamic_features_t0_i, dynamic_features_t1_j, edge_features]
        #inputs = [dynamic_features_t0_i, dynamic_features_t1_j, edge_features, hidden_sp_j]
        inputs = torch.cat(inputs, dim=1)

        #embedding = self.input2hidden(inputs)
        #inputs = torch.cat([embedding, hidden_sp_j], dim=1)

        # total flux from cell j to cell i
        # TODO: use relative face length as input (face length / total cell boundary)
        flux = self.edge_mlp(inputs, hidden_sp_j)
        #flux = self.edge_mlp(inputs)
        #flux = torch.tanh(flux).pow(2)  # between 0 and 1, with initial random outputs close to 0

        # TODO: add flux for self-edges and then use pytorch_geometric.utils.softmax(flux, edge_index[0])
        #  to make sure that mass is conserved
        # flux = flux * x_j * areas_j.view(-1, 1)

        if self.use_log_transform:
            total_i = torch.exp(x_i) * areas_i.view(-1, 1)
            total_j = torch.exp(x_j) * areas_j.view(-1, 1)
            in_flux = flux * total_j / total_i
            out_flux = flux[reverse_edges]
            net_flux = in_flux - out_flux
        else:
            in_flux = flux * x_j * areas_j.view(-1, 1)
            out_flux = in_flux[reverse_edges]
            net_flux = (in_flux - out_flux) / areas_i.view(-1, 1)  # net influx into cell i per km2
            #print(f'min net flux: {net_flux.min()}, max net flux: {net_flux.max()}')
            #print(f'min x: {x_j.min()}, max x: {x_j.max()}')
        if not self.training:
            # convert to raw quantities
            if self.use_log_transform:
                raw_out_flux = out_flux * self.transformed2raw(x_i) * areas_i.view(-1, 1)
                self.edge_fluxes = raw_out_flux[reverse_edges] - raw_out_flux
            else:
                self.edge_fluxes = self.transformed2raw(in_flux - out_flux)

        return net_flux.view(-1, 1)


class NumericalFluxes(MessagePassing):
    """
    Predicts velocities given previous predictions and hidden states,
    and computes corresponding numerical fluxes for time step t -> t+1.
    """

    def __init__(self, static_cell_features=None, dynamic_cell_features=None, **kwargs):
        """
        Initialize NumericalFluxes.

        :param static_cell_features: tensor containing all static node features
        :param edge_features: tensor containing all static edge features
        :param dynamic_cell_features: tensor containing all dynamic node features
        :param n_graph_layers: number of graph NN layers to use for hidden representations
        """

        super(NumericalFluxes, self).__init__(aggr='add', node_dim=0)

        self.static_cell_features = {} if static_cell_features is None else static_cell_features
        self.dynamic_cell_features = {} if dynamic_cell_features is None else dynamic_cell_features

        n_node_in = sum(self.static_cell_features.values()) + sum(self.dynamic_cell_features.values()) + kwargs.get('n_hidden')

        # setup model components
        self.velocity_mlp = MLP(n_node_in, 2, **kwargs)

        n_graph_layers = kwargs.get('n_graph_layers', 0)
        self.graph_layers = nn.ModuleList([GraphLayer(**kwargs) for l in range(n_graph_layers)])

        self.use_log_transform = kwargs.get('use_log_transform', False)

        self.transforms = kwargs.get('transforms', [])
        self.zero_value = self.apply_forward_transforms(torch.tensor(0))

    def apply_backward_transforms(self, values: torch.Tensor):

        out = values
        for t in reversed(self.transforms):
            out = t.tensor_backward(out)

        return out

    def apply_forward_transforms(self, values: torch.Tensor):

        out = values
        for t in self.transforms:
            out = t.tensor_forward(out)

        return out

    def transformed2raw(self, values):

        values = torch.clamp(values, min=self.zero_value.to(values.device))
        raw = self.apply_backward_transforms(values)

        return raw


    def forward(self, x, hidden, graph_data, t):
        """
        Predict velocities and compute fluxes for one time step.

        :return x: predicted migration intensities for all cells and time points
        :return hidden: updated hidden states for all cells and time points
        :param graph_data: SensorData instance containing information on static and dynamic features
        :param t: time index
        """

        assert not self.use_log_transform

        # propagate hidden states through graph to combine spatial information
        hidden_sp = hidden
        for layer in self.graph_layers:
            hidden_sp = layer([graph_data.edge_index, hidden_sp])

        # static graph features
        node_features = [graph_data.get(feature).reshape(x.size(0), -1) for
                                   feature in self.static_cell_features]

        # dynamic features for current and previous time step
        dynamic_features_t0 = [tidx_select(graph_data.get(feature), t).reshape(x.size(0), -1) for
                                         feature in self.dynamic_cell_features]

        inputs = node_features + dynamic_features_t0 + [hidden_sp]
        inputs = torch.cat(inputs, dim=1)

        velocities = self.velocity_mlp(inputs)

        # message passing through graph
        net_flux = self.propagate(graph_data.edge_index,
                                          reverse_edges=graph_data.reverse_edges,
                                          x=x,
                                          hidden=hidden,
                                          hidden_sp=hidden_sp,
                                          node_features=node_features,
                                          dynamic_features_t0=dynamic_features_t0,
                                          velocities=velocities,
                                          areas=graph_data.areas,
                                          face_length=graph_data.edge_face_lengths,
                                          edge_normals=graph_data.edge_normals)

        if not self.training:
            raw_net_flux = self.transformed2raw(net_flux)
            self.node_flux = raw_net_flux  # birds/km2 flying in/out of cell i

        return net_flux


    def message(self, x_j, velocities_i, velocities_j, edge_normals, reverse_edges, face_length, areas_i):
        """
        Construct message from node j to node i (for all edges in parallel)
        """

        # compute upwind fluxes from cell j to cell i
        print(f'min velocity: {velocities_j.min()}, max velocity: {velocities_j.max()}')
        edge_velocities = (velocities_i + velocities_j) / 2
        flow = (edge_normals * edge_velocities).sum(1) # velocity in direction of edge (j, i)
        flow = torch.clamp(flow, min=0) # only consider upwind flow
        in_flux = flow.view(-1, 1) * x_j.view(-1, 1) # influx from cell j to cell i [per km]
        out_flux = in_flux[reverse_edges] # outflux from cell i to cell j [per km]
        net_flux = (in_flux - out_flux) * (face_length.view(-1, 1) / areas_i.view(-1, 1)) # net flux from j to i
        print(f'min net flux: {net_flux.min()}, max net flux: {net_flux.max()}')
        if not self.training:
            # convert to raw quantities
            self.edge_fluxes = self.transformed2raw(in_flux - out_flux)

        return net_flux.view(-1, 1)



class SourceSink(torch.nn.Module):
    """
    Predict source and sink terms for time step t -> t+1, given previous predictions and hidden states.
    """

    def __init__(self, model_inputs=None, static_cell_features=None, dynamic_cell_features=None, **kwargs):
        """
        Initialize SourceSink module.

        :param node_features: tensor containing all static node features
        :param dynamic_features: tensor containing all dynamic node features
        """

        super(SourceSink, self).__init__()

        self.model_inputs = {} if model_inputs is None else model_inputs
        self.static_cell_features = {} if static_cell_features is None else static_cell_features
        self.dynamic_cell_features = {} if dynamic_cell_features is None else dynamic_cell_features

        n_node_in = sum(self.static_cell_features.values()) + \
                    sum(self.dynamic_cell_features.values()) + \
                    kwargs.get('n_hidden') + \
                    sum(self.model_inputs.values())

        # setup model components
        # self.node_lstm = NodeLSTM(n_node_in, **kwargs)
        #self.source_sink_mlp = SourceSinkMLP(n_node_in, **kwargs)
        #self.input_embedding = MLP(n_node_in, kwargs.get('n_hidden'), **kwargs)
        # self.input_embedding = torch.nn.Linear(n_node_in, kwargs.get('n_hidden'), bias=False)
        self.source_sink_mlp = MLP(n_node_in, 2, **kwargs)
        # self.source_sink_mlp = MLP(2 * kwargs.get('n_hidden'), 2, **kwargs)
        # self.source_sink_mlp = MLP(kwargs.get('n_hidden'), 2, **kwargs)

        self.use_log_transform = kwargs.get('use_log_transform', False)

        # self.scale = kwargs.get('scale', 1.0)
        # self.log_offset = kwargs.get('log_offset', 1e-8)

        self.transforms = kwargs.get('transforms', [])
        self.zero_value = self.apply_forward_transforms(torch.tensor(0))

    def apply_backward_transforms(self, values: torch.Tensor):

        out = values
        for t in reversed(self.transforms):
            out = t.tensor_backward(out)

        return out

    def apply_forward_transforms(self, values: torch.Tensor):

        out = values
        for t in self.transforms:
            out = t.tensor_forward(out)

        return out

    def transformed2raw(self, values):

        values = torch.clamp(values, min=self.zero_value.to(values.device))
        raw = self.apply_backward_transforms(values)

        return raw


    def forward(self, x, hidden, graph_data, t, ground_states=None):
        """
        Predict source and sink terms for one time step.

        :return x: predicted migration intensities for all cells and time points
        :return hidden: updated hidden states for all cells and time points
        :param graph_data: SensorData instance containing information on static and dynamic features
        :param t: time index
        :param ground_states: estimates of birds on the ground
        """

        # static graph features
        node_features = [graph_data.get(feature).reshape(x.size(0), -1) for
                                          feature in self.static_cell_features]

        # dynamic features for current time step
        dynamic_features_t0 = [tidx_select(graph_data.get(feature), t).reshape(x.size(0), -1) for
                                         feature in self.dynamic_cell_features]

        inputs = node_features + dynamic_features_t0

        if 'x' in self.model_inputs:
            inputs.append(x.view(-1, 1))
        if 'ground_states' in self.model_inputs:
            inputs.append(ground_states.view(-1, 1))

        # inputs = torch.cat(inputs, dim=1)
        # inputs = self.input_embedding(inputs)

        inputs = torch.cat([hidden] + inputs, dim=1)
        #inputs = hidden

        # hidden = self.node_lstm(inputs)
        #source, frac_sink = self.source_sink_mlp(hidden, inputs)
        source_sink = self.source_sink_mlp(inputs)

        if ground_states is None:
            # total density of birds taking off (must be positive)
            source = source_sink[:, 0].view(-1, 1).pow(2)
        else:
            # fraction of birds taking off (between 0 and 1, with initial random outputs close to 0)
            frac_source = torch.tanh(source_sink[:, 0].view(-1, 1)).pow(2)
            #frac_source = torch.sigmoid(source_sink[:, 1].view(-1, 1))

        # fraction of birds landing (between 0 and 1, with initial random outputs close to 0)
        frac_sink = torch.tanh(source_sink[:, 1].view(-1, 1)).pow(2)
        #frac_sink = torch.sigmoid(source_sink[:, 1].view(-1, 1))

        if self.use_log_transform:
            # both source and sink are fractions (total source/sink divided by current density x)
            if ground_states is not None:
                source = frac_source * torch.exp(ground_states) / torch.exp(x)
                ground_states = ground_states - frac_source + frac_sink * torch.exp(x) / torch.exp(ground_states)

            delta = source - frac_sink

        else:
            # source is the total density while sink is a fraction
            sink = frac_sink * x
            if ground_states is not None:
                source = frac_source * ground_states
                ground_states = ground_states - source + sink
            delta = source - sink

            #print(f'avg source = {source.mean()}')
            #print(f'avg sink = {sink.mean()}')


        if not self.training:
            # convert to raw quantities
            if self.use_log_transform:
                raw_x = self.transformed2raw(x)
                # TODO: make sure this conversion is correct
                self.node_source = raw_x * source # birds/km2 taking-off in cell i
                self.node_sink = raw_x * frac_sink # birds/km2 landing in cell i
            else:
                self.node_source = self.transformed2raw(source) # birds/km2 taking-off in cell i
                self.node_sink = self.transformed2raw(sink) # birds/km2 landing in cell i
        else:
            self.node_source = source
            self.node_sink = frac_sink if self.use_log_transform else sink
    
        return delta, ground_states


class DeltaMLP(torch.nn.Module):
    """
    Predict delta for time step t -> t+1, given previous predictions and hidden states.
    """

    def __init__(self, static_cell_features, dynamic_cell_features, **kwargs):
        """
        Initialize DeltaMLP module.

        :param node_features: tensor containing all static node features
        :param dynamic_features: tensor containing all dynamic node features
        """

        super(DeltaMLP, self).__init__()

        self.static_cell_features = static_cell_features
        self.dynamic_cell_features = dynamic_cell_features

        n_node_in = sum(self.static_cell_features.values()) + \
                    sum(self.dynamic_cell_features.values()) + \
                    1 + kwargs.get('n_hidden')

        # setup model components
        self.delta_mlp = MLP(n_node_in, 1, **kwargs)


    def forward(self, x, hidden, graph_data, t, ground_states=None):
        """
        Predict delta for one time step.

        :return x: predicted migration intensities for all cells and time points
        :return hidden: updated hidden states for all cells and time points
        :param graph_data: SensorData instance containing information on static and dynamic features
        :param t: time index
        :param ground_states: estimates of birds on the ground
        """

        # static graph features
        node_features = torch.cat([graph_data.get(feature).reshape(x.size(0), -1) for
                                   feature in self.static_cell_features], dim=1)

        # dynamic features for current time step
        dynamic_features_t0 = torch.cat([tidx_select(graph_data.get(feature), t).reshape(x.size(0), -1) for
                                         feature in self.dynamic_cell_features], dim=1)

        inputs = torch.cat([x.view(-1, 1), node_features, dynamic_features_t0], dim=1)
        inputs = torch.cat([hidden, inputs], dim=1)

        # inputs = self.input_embedding(inputs)
        delta = self.delta_mlp(inputs)

        return delta, None


class ObservationModel(MessagePassing):

    def __init__(self):
        
        super(ObservationModel, self).__init__(aggr='add', node_dim=0)
        
    def forward(self, cell_states, cells_to_radars):

        weighted_degree = scatter(cells_to_radars.edge_weight, cells_to_radars.edge_index[1],
                                  dim_size=cell_states.size(0), reduce='sum')
        
        predictions = self.propagate(cells_to_radars.edge_index, x=cell_states,
                                     weighted_degree=weighted_degree,
                                     edge_weight=cells_to_radars.edge_weight)

        return predictions

    def message(self, x_j, weighted_degree_i, edge_weight):
        # from cell j to radar i
        
        return x_j * edge_weight.view(-1, 1) / weighted_degree_i.view(-1, 1)


#class RadarToCellGNN(MessagePassing):

#    def __init__(self, static_radar_features=None, dynamic_radar_features=None, **kwargs):
#        super(RadarToCellGNN, self).__init__(**kwargs)
#
#        self.static_radar_features = {} if static_radar_features is None else static_radar_features
#        self.dynamic_radar_features = {} if dynamic_radar_features is None else dynamic_radar_features

        # n_node_in = sum(self.dynamic_features.values()) + 1
        #
        # self.mlp = MLP(n_node_in, kwargs.get('n_hidden'), **kwargs)

#    def forward(self, graph_data, t, *args, **kwargs):
#
#        n_radars = graph_data['radar'].num_nodes
        n_cells = graph_data['cell'].num_nodes

        radars_to_cells = graph_data['radar', 'cell']

        static_features = [graph_data['radar'].get(feature).reshape(n_radars, -1) for
                           feature in self.static_radar_features]

        dynamic_features = [tidx_select(graph_data['radar'].get(feature), t).reshape(n_radars, -1) for
                            feature in self.dynamic_radar_features]
#
#        all_features = torch.cat(static_features + dynamic_features, dim=1)
#        dummy_features = torch.zeros((n_cells - n_radars, all_features.size(1)), device=all_features.device)
#        embedded_features = torch.cat([all_features, dummy_features], dim=0)
#
#        weighted_degree = scatter('add', radars_to_cells.edge_weight, radars_to_cells.edge_index[1])
#
#        cell_states = self.propagate(radars_to_cells.edge_index,
#                                     x=embedded_features,
#                                     weighted_degree=weighted_degree,
#                                     edge_weight=radars_to_cells.edge_weight)
#
#        return cell_states

    # def message(self, x_j, edge_weight):
    #     # from radar j to cell i

    #     # TODO: use info about environment (sun elevation, etc) at cell i AND radar j to compute message
    #
    #     inputs = torch.cat([x_j, edge_weight.view(-1, 1)], dim=1)
    #
    #     m_ij = self.mlp(inputs)
    #
    #     return m_ij

#    def message(self, x_j, weighted_degree_i, edge_weight):
#        # from radar j to cell i
#        # compute weighted average of closeby radars
#        return x_j * edge_weight.view(-1, 1) / weighted_degree_i.view(-1, 1)


class InitialState(MessagePassing):
    """
    Base class for estimating initial bird densities.
    """

    def __init__(self, *args, **kwargs):
        """
        Initialize InitialState module.
        """

        super(InitialState, self).__init__(aggr='add', node_dim=0)

        self.use_log_transform = kwargs.get('use_log_transform', False)

        # self.scale = kwargs.get('scale', 1.0)
        # self.log_offset = kwargs.get('log_offset', 1e-8)

        self.transforms = kwargs.get('transforms', [])
        self.zero_value = self.apply_forward_transforms(torch.tensor(0))

    def apply_forward_transforms(self, values: torch.Tensor):

        out = values
        for t in self.transforms:
            out = t.tensor_forward(out)

        return out

    def apply_backward_transforms(self, values: torch.Tensor):

        out = values
        for t in reversed(self.transforms):
            out = t.tensor_backward(out)

        return out

    def transformed2raw(self, values):

        values = torch.clamp(values, min=self.zero_value.to(values.device))
        raw = self.apply_backward_transforms(values)

        return raw

    def forward(self, graph_data, t, *args, **kwargs):
        """
        Determine initial bird densities.

        :param graph_data: SensorData instance containing information on static and dynamic features
        :param t: time index of first forecasting step
        :return x0: initial bird density estimates
        """

        x0 = self.initial_state(graph_data, t, *args, **kwargs)
        x0 = torch.clamp(x0, min=self.zero_value.to(x0.device))

        return x0

    def initial_state(self, graph_data, t, *args, **kwargs):

        raise NotImplementedError
    


class RadarToCellInterpolation(MessagePassing):

    def __init__(self, radar_variables, **kwargs):

        super(RadarToCellInterpolation, self).__init__(aggr='sum', node_dim=0)

        self.radar_variables = radar_variables

        self.n_features = sum(self.radar_variables.values())
        
    def forward(self, graph_data, t, *args, **kwargs):

        radars_to_cells = graph_data['radar', 'cell']
        n_radars = graph_data['radar'].num_nodes
        n_cells = graph_data['cell'].num_nodes

        # dynamic features for current time step
        variables = torch.cat([tidx_select(graph_data['radar'].get(var), t).reshape(n_radars, -1)
                               for var in self.radar_variables], dim=1)

        dummy_variables = torch.zeros((n_cells-n_radars, variables.size(1)), device=variables.device)
        embedded_variables = torch.cat([variables, dummy_variables], dim=0)

        weighted_degree = scatter(radars_to_cells.edge_weight, radars_to_cells.edge_index[1],
                                  dim_size=n_cells, reduce='sum')

        cell_states = self.propagate(radars_to_cells.edge_index,
                                     x=embedded_variables,
                                     weighted_degree=weighted_degree,
                                     edge_weight=radars_to_cells.edge_weight)

        return cell_states

    def message(self, x_j, weighted_degree_i, edge_weight):
        # from radar j to cell i
        
        return x_j * edge_weight.view(-1, 1) / weighted_degree_i.view(-1, 1)


class RadarToCellKNNInterpolation(MessagePassing):

    def __init__(self, radar_variables, k, **kwargs):
        super(RadarToCellKNNInterpolation, self).__init__(aggr='sum', node_dim=0)

        self.radar_variables = radar_variables
        self.k = k

        self.n_features = sum(self.radar_variables.values())

    def forward(self, graph_data, t, *args, **kwargs):

        n_radars = graph_data['radar'].num_nodes
        n_cells = graph_data['cell'].num_nodes
        radar_pos = graph_data['radar'].pos
        cell_pos = graph_data['cell'].pos

        # dynamic features for current time step
        variables = torch.cat([tidx_select(graph_data['radar'].get(var), t).reshape(n_radars, -1)
                               for var in self.radar_variables], dim=1)

        radar_mask = graph_data['radar'].train_mask
        cell_states = knn_interpolate(variables[radar_mask], radar_pos[radar_mask], cell_pos, graph_data['radar'].batch[radar_mask],
                                      graph_data['cell'].batch, k=self.k)

        # dummy_variables = torch.zeros((n_cells - n_radars, variables.size(1)), device=variables.device)
        # embedded_variables = torch.cat([variables, dummy_variables], dim=0)
        #
        # weighted_degree = scatter(radars_to_cells.edge_weight, radars_to_cells.edge_index[1],
        #                           dim_size=n_cells, reduce='sum')

        # cell_states = self.propagate(radars_to_cells.edge_index,
        #                              x=embedded_variables,
        #                              weighted_degree=weighted_degree,
        #                              edge_weight=radars_to_cells.edge_weight)

        return cell_states

    # def message(self, x_j, weighted_degree_i, edge_weight):
    #     # from radar j to cell i
    #
    #     return x_j * edge_weight.view(-1, 1) / weighted_degree_i.view(-1, 1)


class CorrectedRadarToCellInterpolation(MessagePassing):

    def __init__(self, radar_variables, static_cell_features=None, dynamic_cell_features=None, **kwargs):
        super(CorrectedRadarToCellInterpolation, self).__init__(aggr='sum', node_dim=0)

        self.radar_variables = radar_variables

        self.n_features = sum(self.radar_variables.values())

        self.static_cell_features = {} if static_cell_features is None else static_cell_features
        self.dynamic_cell_features = {} if dynamic_cell_features is None else dynamic_cell_features

        n_in = sum(self.static_cell_features.values()) + \
               sum(self.dynamic_cell_features.values()) + \
               kwargs.get('n_hidden') + \
               self.n_features

        self.mlp = MLP(n_in, self.n_features, **kwargs)

    def forward(self, graph_data, t, hidden, *args, **kwargs):
        radars_to_cells = graph_data['radar', 'cell']
        n_radars = graph_data['radar'].num_nodes
        n_cells = graph_data['cell'].num_nodes

        # radar measurements for current time step
        variables = torch.cat([tidx_select(graph_data['radar'].get(var), t).reshape(n_radars, -1)
                               for var in self.radar_variables], dim=1)

        dummy_variables = torch.zeros((n_cells - n_radars, variables.size(1)), device=variables.device)
        embedded_variables = torch.cat([variables, dummy_variables], dim=0)

        weighted_degree = scatter(radars_to_cells.edge_weight, radars_to_cells.edge_index[1],
                                  dim_size=n_cells, reduce='sum')

        cell_states = self.propagate(radars_to_cells.edge_index,
                                     x=embedded_variables,
                                     weighted_degree=weighted_degree,
                                     edge_weight=radars_to_cells.edge_weight)

        # static cell features
        static_cell_features = [graph_data['cell'].get(feature).reshape(n_cells, -1)
                                 for feature in self.static_cell_features]

        # dynamic features for current time step
        dynamic_cell_features = [tidx_select(graph_data['cell'].get(feature), t).reshape(n_cells, -1)
                                  for feature in self.dynamic_cell_features]

        # predict correction term
        cell_inputs = torch.cat([hidden, cell_states] + static_cell_features + dynamic_cell_features, dim=1)
        cell_states = cell_states + self.mlp(cell_inputs)

        return cell_states

    def message(self, x_j, weighted_degree_i, edge_weight):
        # from radar j to cell i

        return x_j * edge_weight.view(-1, 1) / weighted_degree_i.view(-1, 1)


class RadarToCellGNN(MessagePassing):

    def __init__(self, static_radar_features=None, dynamic_radar_features=None,
                 static_cell_features=None, dynamic_cell_features=None, **kwargs):

        super(RadarToCellGNN, self).__init__(aggr='sum', node_dim=0)

        self.n_features = kwargs.get('n_hidden')

        self.static_radar_features = {} if static_radar_features is None else static_radar_features
        self.dynamic_radar_features = {} if dynamic_radar_features is None else dynamic_radar_features

        self.static_cell_features = {} if static_cell_features is None else static_cell_features
        self.dynamic_cell_features = {} if dynamic_cell_features is None else dynamic_cell_features

        n_edge_in = sum(self.static_radar_features.values()) + \
                    sum(self.dynamic_radar_features.values()) + \
                    sum(self.static_cell_features.values()) + \
                    sum(self.dynamic_cell_features.values()) + \
                    kwargs.get('radar2cell_edge_attr')

        self.edge_mlp = MLP(n_edge_in, kwargs.get('n_hidden'), **kwargs)
        self.node_mlp = MLP(kwargs.get('n_hidden'), kwargs.get('n_hidden'), **kwargs)

    def forward(self, graph_data, t, hidden, *args, **kwargs):
        radars_to_cells = graph_data['radar', 'cell']
        n_radars = graph_data['radar'].num_nodes
        n_cells = graph_data['cell'].num_nodes

        # static radar features
        static_radar_features = [graph_data['radar'].get(feature).reshape(n_radars, -1)
                           for feature in self.static_radar_features]

        # dynamic radar features for current time step
        dynamic_radar_features = [tidx_select(graph_data['radar'].get(feature), t).reshape(n_radars, -1)
                               for feature in self.dynamic_radar_features]

        all_radar_features = torch.cat(static_radar_features + dynamic_radar_features, dim=1)
        dummy_features = torch.zeros((n_cells - n_radars, all_radar_features.size(1)), device=all_radar_features.device)
        embedded_radar_features = torch.cat([all_radar_features, dummy_features], dim=0)

        # static cell features
        static_cell_features = [graph_data['cell'].get(feature).reshape(n_cells, -1)
                                 for feature in self.static_cell_features]

        # dynamic cell features for current time step
        dynamic_cell_features = [tidx_select(graph_data['cell'].get(feature), t).reshape(n_cells, -1)
                                  for feature in self.dynamic_cell_features]

        all_cell_features = torch.cat(static_cell_features + dynamic_cell_features, dim=1)

        cell_states = self.propagate(radars_to_cells.edge_index,
                                     x_radar=embedded_radar_features,
                                     x_cell=all_cell_features,
                                     edge_attr=radars_to_cells.edge_attr)

        cell_states = self.node_mlp(cell_states)

        return cell_states

    def message(self, x_radar_j, x_cell_i, edge_attr):
        # message from radar j to cell i

        edge_inputs = torch.cat([x_radar_j, x_cell_i, edge_attr], dim=1)
        msg = self.edge_mlp(edge_inputs)

        return msg


class InitialStateMLP(InitialState):
    """
    Predict initial bird densities for all cells based on encoder hidden states.
    """

    def __init__(self, static_cell_features=None, dynamic_cell_features=None, **kwargs):
        """
        Initialize InitialState module.

        :param node_features: tensor containing all static node features
        :param dynamic_features: tensor containing all dynamic node features
        """

        super(InitialStateMLP, self).__init__(**kwargs)

        self.static_cell_features = {} if static_cell_features is None else static_cell_features
        self.dynamic_cell_features = {} if dynamic_cell_features is None else dynamic_cell_features

        n_node_in = sum(self.static_cell_features.values()) + \
                    sum(self.dynamic_cell_features.values()) + \
                    kwargs.get('n_hidden')

        self.mlp = MLP(n_node_in, 1, **kwargs)


    def initial_state(self, graph_data, t, hidden):
        """
        Predict initial bird densities.

        :param graph_data: SensorData instance containing information on static and dynamic features
        :param t: time index of first forecasting step
        :param hidden: updated hidden states for all cells and time points
        :return x0: initial state estimate
        """

        cell_data = graph_data['cell']
        num_nodes = cell_data.num_nodes

        # static graph features
        node_features = [cell_data.get(feature).reshape(num_nodes, -1) for
                                          feature in self.static_cell_features]

        # dynamic features for current and previous time step
        dynamic_features_t0 = [tidx_select(cell_data.get(feature), t).reshape(num_nodes, -1) for
                                         feature in self.dynamic_cell_features]

        inputs = torch.cat(node_features + dynamic_features_t0 + [hidden], dim=1)

        x0 = self.mlp(inputs)

        if not self.use_log_transform:
            x0 = torch.pow(x0, 2)

        return x0


class ObservationCopy(InitialState):
    """
    Copies observations to cells.
    """

    def __init__(self, **kwargs):
        """
        Initialize ObservationCopy.
        """

        super(ObservationCopy, self).__init__(**kwargs)


    def initial_state(self, graph_data, t, *args, **kwargs):

        cell_data = graph_data['cell']
        assert hasattr(cell_data, 'x')

        return tidx_select(cell_data.x, t).view(-1, 1)


class GraphInterpolation(InitialState):
    """
    Interpolates values on a partially observed graph.
    """

    def __init__(self, **kwargs):
        """
        Initialize GraphInterpolation.

        :param n_graph_layers: number of message passing rounds to use
        """

        super(GraphInterpolation, self).__init__(**kwargs)

        self.n_graph_layers = kwargs.get('n_graph_layers', 1)

    def initial_state(self, graph_data, t, *args, **kwargs):
        """
        Interpolate graph signals.

        :param graph_data: SensorData instance containing information on static and dynamic features
        :param t: time index of first forecasting step
        :return x0: initial state estimate
        """

        cell_data = graph_data['cell']

        assert hasattr(cell_data, 'x')

        observation_mask = tidx_select(cell_data.missing, t)
        validity = tidx_select(cell_data.missing, t)

        # propagate data through graph
        for _ in range(self.n_graph_layers):
            # message passing through graph
            x, validity = self.propagate(graph_data['cell', 'cell'].edge_index, x=tidx_select(cell_data.x, t), mask=observation_mask,
                                         validity=validity)#, edge_weight=graph_data.edge_weight)

        return x

    def message(self, x_j, validity_j): #, edge_weight):
        """
        Construct message from node j to node i (for all edges in parallel)
        """

        # message from node j to node i
        value = x_j * validity_j # * edge_weight
        weight = validity_j # * edge_weight

        return value, weight

    def update(self, agg_out, x, mask):
        agg_value, agg_weight = agg_out

        # fix observed nodes
        x_observed = mask * x

        # weighted average for unobserved nodes
        validity = agg_weight > 0
        agg_weight = agg_weight + torch.logical_not(validity)  # to avoid division by zero
        x_unobserved = torch.logical_not(mask) * validity * agg_value / agg_weight

        x = x_observed + x_unobserved

        return x, validity


class RecurrentDecoder(torch.nn.Module):
    """
    Recurrent neural network predicting the hidden states during forecasting.
    """

    def __init__(self, node_rnn, static_cell_features=None, dynamic_cell_features=None, **kwargs):
        """
        Initialize RecurrentDecoder module.

        :param node_features: tensor containing all static node features
        :param dynamic_features: tensor containing all dynamic node features
        """

        super(RecurrentDecoder, self).__init__()

        self.static_cell_features = {} if static_cell_features is None else static_cell_features
        self.dynamic_cell_features = {} if dynamic_cell_features is None else dynamic_cell_features

        n_inputs = sum(self.static_cell_features.values()) + sum(self.dynamic_cell_features.values()) + 1

        # if kwargs.get('rnn_type', 'LSTM'):
        #     self.node_rnn = NodeLSTM(n_node_in, **kwargs)
        # else:
        #     self.node_rnn = NodeGRU(n_node_in, **kwargs)

        self.node_rnn = node_rnn(n_inputs, **kwargs)

    def initialize(self, states):
    
         self.node_rnn.setup_states(states)

    #def initialize(self, h_t, c_t):

    #    self.node_rnn.setup_states(h_t, c_t)

    def initialize_zeros(self, batch_size, device):

        self.node_rnn.setup_zero_states(batch_size, device)

    def get_hidden(self):

        return self.node_rnn.get_hidden()


    def forward(self, x, graph_data, t, hidden_enc=None):
        """
        Predict next hidden state.

        :return x: predicted migration intensities for all cells and time points
        :return hidden: updated hidden states for all cells and time points
        :param graph_data: SensorData instance containing information on static and dynamic features
        :param t: time index
        """

        # static graph features
        node_features = [graph_data.get(feature).reshape(x.size(0), -1) for
                                          feature in self.static_cell_features]

        # dynamic features for current and previous time step
        dynamic_features_t0 = [tidx_select(graph_data.get(feature), t).reshape(x.size(0), -1) for
                                         feature in self.dynamic_cell_features]

        #print(x.size(), node_features.size(), dynamic_features_t0.size())
        inputs = torch.cat([x.view(-1, 1)] + node_features + dynamic_features_t0, dim=1)

        rnn_states = self.node_rnn(inputs, edge_index=graph_data.edge_index, edge_weight=None, hidden=hidden_enc)
        hidden = self.node_rnn.get_hidden()

        #h_t, c_t = self.node_rnn(inputs, hidden_enc)

        #hidden = h_t[-1]

        return hidden






# class FluxRGNNTransition(Dynamics):
#     """
#     Implements a single FluxRGNN transition from t to t+1, given the previous predictions and hidden states.
#     """
#
#     def __init__(self, node_features, edge_features, dynamic_features,
#                  n_graph_layers=0, **kwargs):
#         """
#         Initialize FluxRGNNTransition.
#
#         :param node_features: tensor containing all static node features
#         :param edge_features: tensor containing all static edge features
#         :param dynamic_features: tensor containing all dynamic node features
#         :param n_graph_layers: number of graph NN layers to use for hidden representations
#         """
#
#         super(FluxRGNNTransition, self).__init__(**kwargs)
#
#         self.node_features = node_features
#         self.edge_features = edge_features
#         self.dynamic_features = dynamic_features
#
#         # self.use_log_transform = kwargs.get('use_log_transform', False)
#
#         n_node_in = sum(node_features.values()) + sum(dynamic_features.values()) + 1
#         n_edge_in = sum(edge_features.values()) + 2 * sum(dynamic_features.values())
#
#         # setup model components
#         self.node_lstm = NodeLSTM(n_node_in, **kwargs)
#         self.source_sink_mlp = SourceSinkMLP(n_node_in, **kwargs)
#         self.edge_mlp = EdgeFluxMLP(n_edge_in, **kwargs)
#         self.graph_layers = nn.ModuleList([GraphLayer(**kwargs) for l in range(n_graph_layers)])
#
#     def initialize(self, data, h_t, c_t):
#
#         if h_t is None or c_t is None:
#             # start with all zeros
#             h_t = [torch.zeros(data.x.size(0), self.node_lstm.n_hidden, device=data.device) for
#                    _ in range(self.node_lstm.n_lstm_layers)]
#             c_t = [torch.zeros(data.x.size(0), self.node_lstm.n_hidden, device=data.device) for
#                    _ in range(self.node_lstm.n_lstm_layers)]
#
#         self.node_lstm.setup_states(h_t, c_t)
#
#     def forward(self, x, hidden, graph_data, t):
#         """
#         Run FluxRGNN prediction for one time step.
#
#         :return x: predicted migration intensities for all cells and time points
#         :return hidden: updated hidden states for all cells and time points
#         :param graph_data: SensorData instance containing information on static and dynamic features
#         :param t: time index
#         """
#
#         # propagate hidden states through graph to combine spatial information
#         hidden_sp = hidden
#         for layer in self.graph_layers:
#             hidden_sp = layer([graph_data.edge_index, hidden_sp])
#
#         # static graph features
#         node_features = torch.cat([graph_data.get(feature).reshape(x.size(0), -1) for
#                                    feature in self.node_features], dim=1)
#         edge_features = torch.cat([graph_data.get(feature).reshape(graph_data.edge_index.size(1), -1) for
#                                    feature in self.edge_features], dim=1)
#
#         # dynamic features for current and previous time step
#         dynamic_features_t0 = torch.cat([graph_data.get(feature)[..., t].reshape(x.size(0), -1) for
#                                          feature in self.dynamic_features], dim=1)
#         dynamic_features_t1 = torch.cat([graph_data.get(feature)[..., t - 1].reshape(x.size(0), -1) for
#                                          feature in self.dynamic_features], dim=1)
#
#         # message passing through graph
#         x, hidden, delta = self.propagate(graph_data.edge_index,
#                                           reverse_edges=graph_data.reverse_edges,
#                                           x=x,
#                                           hidden=hidden,
#                                           hidden_sp=hidden_sp,
#                                           node_features=node_features,
#                                           edge_features=edge_features,
#                                           dynamic_features_t0=dynamic_features_t0,
#                                           dynamic_features_t1=dynamic_features_t1,
#                                           areas=graph_data.areas)
#
#         return x, hidden, delta
#
#     def message(self, x_i, x_j, hidden_sp_j, dynamic_features_t0_i, dynamic_features_t1_j,
#                 edge_features, reverse_edges, areas_i, areas_j):
#         """
#         Construct message from node j to node i (for all edges in parallel)
#
#         :param x_i: features of nodes i with shape [#edges, #node_features]
#         :param x_j: features of nodes j with shape [#edges, #node_features]
#         :param hidden_sp_j: hidden features of nodes j with shape [#edges, #hidden_features]
#         :param dynamic_features_t0_i: dynamic features for nodes i with shape [#edges, #features]
#         :param dynamic_features_t1_j: dynamic features for nodes j from the previous time step with shape [#edges, #features]
#         :param edge_features: edge attributes for edges (j->i) with shape [#edges, #features]
#         :param reverse_edges: edge index for reverse edges (i->j)
#         :param areas_i: Voronoi cell areas for nodes i
#         :param areas_j: Voronoi cell areas for nodes j
#         :return: edge fluxes with shape [#edges, 1]
#         """
#
#         inputs = [dynamic_features_t0_i, dynamic_features_t1_j, edge_features]
#         inputs = torch.cat(inputs, dim=1)
#
#         # total flux from cell j to cell i
#         # TODO: use relative face length as input (face length / total cell boundary)
#         flux = self.edge_mlp(inputs, hidden_sp_j)
#
#         # TODO: add flux for self-edges and then use pytorch_geometric.utils.softmax(flux, edge_index[0])
#         #  to make sure that mass is conserved
#         # flux = flux * x_j * areas_j.view(-1, 1)
#
#         if self.use_log_transform:
#             total_i = torch.exp(x_i) * areas_i.view(-1, 1)
#             total_j = torch.exp(x_j) * areas_j.view(-1, 1)
#             in_flux = flux * total_j / total_i
#             out_flux = flux[reverse_edges]
#             net_flux = in_flux - out_flux
#             raw_out_flux = out_flux * self.to_raw(x_i) * areas_i.view(-1, 1)
#             raw_net_flux = raw_out_flux[reverse_edges] - raw_out_flux
#         else:
#             in_flux = flux * x_j * areas_j.view(-1, 1)
#             out_flux = in_flux[reverse_edges]
#             net_flux = (in_flux - out_flux) / areas_i.view(-1, 1)  # net influx into cell i per km2
#             raw_net_flux = self.to_raw(in_flux - out_flux)
#
#         if not self.training:
#             self.edge_fluxes = raw_net_flux
#
#         return net_flux.view(-1, 1)
#
#     def update(self, aggr_out, x, node_features, dynamic_features_t0, areas):
#         """
#         Aggregate all received messages (fluxes) and combine them with local source/sink
#         terms into a single prediction per node.
#
#         :param aggr_out: sum of incoming messages (fluxes)
#         :param x: local densities from previous time step
#         :param node_features: tensor containing all static node features
#         :param dynamic_features_t0: tensor containing all dynamic node features
#         :param areas: Voronoi cell areas
#         :return: prediction and updated hidden states for all nodes
#         """
#
#         inputs = torch.cat([x.view(-1, 1), node_features, dynamic_features_t0], dim=1)
#
#         hidden = self.node_lstm(inputs)
#         source, sink = self.source_sink_mlp(hidden, inputs)
#
#         if self.use_log_transform:
#             # both source and sink are fractions (total source/sink divided by current density x)
#             delta = source - sink
#             raw_x = self.to_raw(x)
#             raw_source = raw_x * source
#             raw_sink = raw_x * sink
#             raw_node_flux = raw_x * aggr_out
#         else:
#             # source is the total density while sink is a fraction
#             delta = source - sink * x
#             raw_source = self.to_raw(source)
#             raw_sink = self.node_sink = self.to_raw(x) * sink
#             raw_node_flux = aggr_out
#
#         if not self.training:
#             self.node_source = raw_source  # birds/km2 taking-off in cell i
#             self.node_sink = raw_sink  # birds/km2 landing in cell i
#             self.node_flux = raw_node_flux  # birds/km2 flying in/out of cell i
#
#         influx = aggr_out
#
#         pred = x + delta + influx
#
#         return pred, hidden, delta




# class LSTMTransition(Dynamics):
#     """
#     Implements a single LSTM transition from t to t+1, given the previous predictions and hidden states.
#     """
#
#     def __init__(self, node_features, dynamic_features, *args, **kwargs):
#         """
#         Initialize LSTMransition.
#
#         :param node_features: tensor containing all static node features
#         :param dynamic_features: tensor containing all dynamic node features
#         """
#
#         super(LSTMTransition, self).__init__(**kwargs)
#
#         self.node_features = node_features
#         self.dynamic_features = dynamic_features
#
#         n_node_in = sum(node_features.values()) + sum(dynamic_features.values()) + 1
#
#         # setup model components
#         self.node_lstm = NodeLSTM(n_node_in, **kwargs)
#         self.source_sink_mlp = SourceSinkMLP(n_node_in, **kwargs)
#
#
#     def initialize(self, data, h_t, c_t):
#         if h_t is None or c_t is None:
#             # start with all zeros
#             h_t = [torch.zeros(data.x.size(0), self.node_lstm.n_hidden, device=data.device) for
#                    _ in range(self.node_lstm.n_lstm_layers)]
#             c_t = [torch.zeros(data.x.size(0), self.node_lstm.n_hidden, device=data.device) for
#                    _ in range(self.node_lstm.n_lstm_layers)]
#
#         self.node_lstm.setup_states(h_t, c_t)
#
#
#     def forward(self, x, hidden, graph_data, t):
#         """
#         Run LSTM prediction for one time step.
#
#         :return x: predicted migration intensities for all cells and time points
#         :return hidden: updated hidden states for all cells and time points
#         :param graph_data: SensorData instance containing information on static and dynamic features for one time sequence
#         :param t: time index
#         """
#
#         # static graph features
#         node_features = torch.cat([graph_data.get(feature).reshape(x.size(0), -1) for
#                                    feature in self.node_features], dim=1)
#
#         # dynamic features for current time step
#         dynamic_features = torch.cat([graph_data.get(feature)[..., t].reshape(x.size(0), -1) for
#                                       feature in self.dynamic_features], dim=1)
#
#         inputs = torch.cat([x.view(-1, 1), node_features, dynamic_features], dim=1)
#
#         hidden = self.node_lstm(inputs)
#         source, sink = self.source_sink_mlp(hidden, inputs)
#
#         if self.use_log_transform:
#             # both source and sink are fractions (total source/sink divided by current density x)
#             delta = source - sink
#             raw_source = self.to_raw(x) * source
#             raw_sink = self.to_raw(x) * sink
#         else:
#             # source is the total density while sink is a fraction
#             delta = source - sink * x
#             raw_source = self.to_raw(source)
#             raw_sink = self.node_sink = self.to_raw(x) * sink
#
#         if not self.training:
#             self.node_source = raw_source  # birds/km2 taking-off in cell i
#             self.node_sink = raw_sink  # birds/km2 landing in cell i
#
#         x = x + delta
#
#
#         return x, hidden, delta


class EdgeFluxMLP(torch.nn.Module):
    """MLP predicting relative movements (between 0 and 1) along the edges of a graph."""

    def __init__(self, n_in, **kwargs):
        super(EdgeFluxMLP, self).__init__()

        self.n_hidden = kwargs.get('n_hidden', 64)
        self.n_fc_layers = kwargs.get('n_fc_layers', 1)
        self.dropout_p = kwargs.get('dropout_p', 0)

        self.activation = kwargs.get('activation', torch.nn.ReLU())

        self.input2hidden = torch.nn.Linear(n_in, self.n_hidden, bias=False)
        #self.fc_edge_in = torch.nn.Linear(self.n_hidden * 2, self.n_hidden)
        #self.fc_edge_hidden = nn.ModuleList([torch.nn.Linear(self.n_hidden, self.n_hidden)
        #                                     for _ in range(self.n_fc_layers - 1)])
        
        #self.hidden2output = torch.nn.Linear(self.n_hidden, 1)

        self.edge_mlp = MLP(self.n_hidden * 2, 1, **kwargs)

        self.reset_parameters()

    def reset_parameters(self):
        init_weights(self.input2hidden)
        #init_weights(self.fc_edge_in)
        #self.fc_edge_hidden.apply(init_weights)
        #init_weights(self.hidden2output)
        #self.edge_mlp.apply(init_weights)

    def forward(self, inputs, hidden_j):
        inputs = self.input2hidden(inputs)
        inputs = torch.cat([inputs, hidden_j], dim=1)

        flux = self.edge_mlp(inputs)

        #flux = self.fc_edge_in(inputs)
        #flux = self.activation(flux)

        # flux = F.dropout(flux, p=self.dropout_p, training=self.training, inplace=False)

        #for layer in self.fc_edge_hidden:
        #    flux = layer(flux)
        #    flux = self.activation(flux)
        #    flux = F.dropout(flux, p=self.dropout_p, training=self.training, inplace=False)

        # map hidden state to relative flux
        #flux = self.hidden2output(flux)
        # flux = torch.sigmoid(flux) # fraction of birds moving from cell j to cell i
        flux = torch.tanh(flux).pow(2) # between 0 and 1, with initial random outputs close to 0
        
        return flux


class SourceSinkMLP(torch.nn.Module):
    """MLP predicting local source and sink terms"""

    def __init__(self, n_in, **kwargs):
        super(SourceSinkMLP, self).__init__()

        self.n_hidden = kwargs.get('n_hidden', 64)
        self.dropout_p = kwargs.get('dropout_p', 0)

        self.hidden2sourcesink = torch.nn.Sequential(torch.nn.Linear(self.n_hidden + n_in, self.n_hidden),
                                                     torch.nn.Dropout(p=self.dropout_p),
                                                     torch.nn.LeakyReLU(),
                                                     torch.nn.Linear(self.n_hidden, 2))

        self.reset_parameters()

    def reset_parameters(self):
        self.hidden2sourcesink.apply(init_weights)

    def forward(self, hidden, inputs):
        inputs = torch.cat([hidden, inputs], dim=1)

        source_sink = self.hidden2sourcesink(inputs)

        source = source_sink[:, 0].view(-1, 1).pow(2) # total density of birds taking off (per km2)

        sink = torch.tanh(source_sink[:, 1].view(-1, 1)).pow(2) # between 0 and 1, with initial random outputs close to 0

        return source, sink

#
# class DeltaMLP(torch.nn.Module):
#     """MLP predicting local delta terms"""
#
#     def __init__(self, n_in, **kwargs):
#         super(DeltaMLP, self).__init__()
#
#         self.n_hidden = kwargs.get('n_hidden', 64)
#         self.dropout_p = kwargs.get('dropout_p', 0)
#
#         self.hidden2delta = torch.nn.Sequential(torch.nn.Linear(self.n_hidden + n_in, self.n_hidden),
#                                                      torch.nn.Dropout(p=self.dropout_p),
#                                                      torch.nn.LeakyReLU(),
#                                                      torch.nn.Linear(self.n_hidden, 1))
#
#         self.reset_parameters()
#
#     def reset_parameters(self):
#         self.hidden2delta.apply(init_weights)
#
#     def forward(self, hidden, inputs):
#         inputs = torch.cat([hidden, inputs], dim=1)
#
#         delta = self.hidden2delta(inputs).view(-1, 1)
#
#         return delta


class MLP(torch.nn.Module):
    """Simple MLP"""

    def __init__(self, n_in, n_out, activation, **kwargs):
        super(MLP, self).__init__()

        n_hidden = kwargs.get('n_hidden', 64)
        n_fc_layers = kwargs.get('n_fc_layers', 1)
        self.dropout_p = kwargs.get('dropout_p', 0)

        self.activation = activation
        #self.layer_norm = torch.nn.LayerNorm(n_hidden)
        #self.layer_norm = torch.nn.BatchNorm1d(n_hidden)


        self.input2hidden = torch.nn.Linear(n_in, n_hidden)
        self.hidden_layers = nn.ModuleList([torch.nn.Linear(n_hidden, n_hidden)
                                             for _ in range(n_fc_layers - 1)])
        self.hidden2output = torch.nn.Linear(n_hidden, n_out)

        self.reset_parameters()

    def reset_parameters(self):

        init_weights(self.input2hidden)
        self.hidden_layers.apply(init_weights)
        init_weights(self.hidden2output)

    def forward(self, inputs):

        hidden = self.input2hidden(inputs)
        #hidden = self.layer_norm(hidden)
        # TODO: test effect of doing dropout after activation
        hidden = F.dropout(hidden, p=self.dropout_p, training=self.training, inplace=False) 
        hidden = self.activation(hidden)

        for layer in self.hidden_layers:
            hidden = layer(hidden)
            #hidden = self.layer_norm(hidden)
            hidden = F.dropout(hidden, p=self.dropout_p, training=self.training, inplace=False)
            hidden = self.activation(hidden)

        output = self.hidden2output(hidden)

        return output



class NodeLSTM(torch.nn.Module):
    """Decoder LSTM combining hidden states with additional inputs."""

    def __init__(self, n_inputs, **kwargs):
        super(NodeLSTM, self).__init__()

        self.n_hidden = kwargs.get('n_hidden', 64)
        self.n_layers = kwargs.get('n_rnn_layers', 1)
        self.use_encoder = kwargs.get('use_encoder', False)
        self.dropout_p = kwargs.get('dropout_p', 0)

        # node embedding
        self.input2hidden = torch.nn.Linear(n_inputs, self.n_hidden, bias=False)

        n_in_hidden = self.n_hidden * 2 if self.use_encoder else self.n_hidden
        self.lstm_in = torch.nn.LSTMCell(n_in_hidden, self.n_hidden)
        self.lstm_layers = nn.ModuleList([torch.nn.LSTMCell(self.n_hidden, self.n_hidden)
                                          for _ in range(self.n_layers - 1)])

        self.reset_parameters()

    def reset_parameters(self):

        init_weights(self.input2hidden)
        init_weights(self.lstm_in)
        self.lstm_layers.apply(init_weights)

    def setup_states(self, states):

        self.h, self.c = states

    def setup_zero_states(self, batch_size, device):
        self.h = [torch.zeros(batch_size, self.n_hidden, device=device) for _ in range(self.n_layers)]
        self.c = [torch.zeros(batch_size, self.n_hidden, device=device) for _ in range(self.n_layers)]

    def get_hidden(self):
        return self.h[-1]

    def forward(self, inputs, hidden=None, **kwargs):

        inputs = self.input2hidden(inputs)

        if hidden is not None and self.use_encoder:
            inputs = torch.cat([inputs, hidden], dim=1)

        # lstm layers
        self.h[0], self.c[0] = self.lstm_in(inputs, (self.h[0], self.c[0]))
        for l in range(self.n_layers - 1):
            self.h[l] = F.dropout(self.h[l], p=self.dropout_p, training=self.training, inplace=False)
            self.c[l] = F.dropout(self.c[l], p=self.dropout_p, training=self.training, inplace=False)
            self.h[l + 1], self.c[l + 1] = self.lstm_layers[l](self.h[l], (self.h[l + 1], self.c[l + 1]))

        return self.h, self.c

class NodeGRU(torch.nn.Module):
    """Decoder GRU combining hidden states with additional inputs."""

    def __init__(self, n_inputs, **kwargs):
        super(NodeGRU, self).__init__()

        self.n_hidden = kwargs.get('n_hidden', 64)
        self.n_layers = kwargs.get('n_rnn_layers', 1)
        self.use_encoder = kwargs.get('use_encoder', False)
        self.dropout_p = kwargs.get('dropout_p', 0)

        # node embedding
        self.input2hidden = torch.nn.Linear(n_inputs, self.n_hidden, bias=False)

        n_in_hidden = self.n_hidden * 2 if self.use_encoder else self.n_hidden
        self.gru_in = torch.nn.GRUCell(n_in_hidden, self.n_hidden)
        self.gru_layers = nn.ModuleList([torch.nn.GRUCell(self.n_hidden, self.n_hidden)
                                          for _ in range(self.n_layers - 1)])

        self.reset_parameters()

    def reset_parameters(self):

        init_weights(self.input2hidden)
        init_weights(self.gru_in)
        self.gru_layers.apply(init_weights)

    def setup_states(self, h):
        self.h = h

    def setup_zero_states(self, batch_size, device):
        self.h = [torch.zeros(batch_size, self.n_hidden, device=device) for _ in range(self.n_layers)]

    def get_hidden(self):
        return self.h[-1]

    def forward(self, inputs, hidden=None, **kwargs):

        inputs = self.input2hidden(inputs)

        if hidden is not None and self.use_encoder:
            inputs = torch.cat([inputs, hidden], dim=1)

        # gru layers
        self.h[0] = self.gru_in(inputs, self.h[0])
        for l in range(self.n_layers - 1):
            self.h[l] = F.dropout(self.h[l], p=self.dropout_p, training=self.training, inplace=False)
            self.h[l + 1] = self.gru_layers[l](self.h[l], self.h[l + 1])

        return self.h


class NodeGConvGRU(torch.nn.Module):
    """Decoder GConvGRU combining hidden states with additional inputs."""

    def __init__(self, n_inputs, **kwargs):
        super(NodeGConvGRU, self).__init__()

        self.n_hidden = kwargs.get('n_hidden', 64)
        self.K = kwargs.get('K', 2)
        self.n_layers = kwargs.get('n_rnn_layers', 1)
        self.use_encoder = kwargs.get('use_encoder', False)
        self.dropout_p = kwargs.get('dropout_p', 0)

        # node embedding
        self.input2hidden = torch.nn.Linear(n_inputs, self.n_hidden, bias=False)

        n_in_hidden = self.n_hidden * 2 if self.use_encoder else self.n_hidden
        self.gru_in = GConvGRU(n_in_hidden, self.n_hidden, self.K)
        self.gru_layers = nn.ModuleList([GConvGRU(self.n_hidden, self.n_hidden, self.K)
                                          for _ in range(self.n_layers - 1)])

        self.reset_parameters()

    def reset_parameters(self):

        init_weights(self.input2hidden)
        init_weights(self.gru_in)
        self.gru_layers.apply(init_weights)

    def setup_states(self, h):
        self.h = h

    def setup_zero_states(self, batch_size, device):
        self.h = [torch.zeros(batch_size, self.n_hidden, device=device) for _ in range(self.n_layers)]

    def get_hidden(self):
        return self.h[-1]

    def forward(self, inputs, edge_index, edge_weight=None, hidden=None, **kwargs):

        inputs = self.input2hidden(inputs)

        if hidden is not None and self.use_encoder:
            inputs = torch.cat([inputs, hidden], dim=1)

        # gru layers
        self.h[0] = self.gru_in(inputs, edge_index=edge_index, edge_weight=edge_weight, H=self.h[0])
        for l in range(self.n_layers - 1):
            self.h[l] = F.dropout(self.h[l], p=self.dropout_p, training=self.training, inplace=False)
            self.h[l + 1] = self.gru_layers[l](self.h[l], edge_index=edge_index, edge_weight=edge_weight, H=self.h[l + 1])

        return self.h

class NodeGConvGRU_broken(torch.nn.Module):
    """Decoder GConvGRU combining hidden states with additional inputs."""

    def __init__(self, n_inputs, **kwargs):
        super(NodeGConvGRU_broken, self).__init__()

        self.n_hidden = kwargs.get('n_hidden', 64)
        self.n_layers = kwargs.get('n_rnn_layers', 1)
        self.use_encoder = kwargs.get('use_encoder', False)
        self.dropout_p = kwargs.get('dropout_p', 0)

        # node embedding
        self.input2hidden = torch.nn.Linear(n_inputs, self.n_hidden, bias=False)

        n_in_hidden = self.n_hidden * 2 if self.use_encoder else self.n_hidden
        #self.layer_in = GConvGRU(n_in_hidden, self.n_hidden, **kwargs)
        #self.hidden_layers = nn.ModuleList([GConvGRU(self.n_hidden, self.n_hidden, **kwargs)
        #                                  for _ in range(self.n_layers - 1)])

        self.layer_in = torch.nn.GRUCell(n_in_hidden, self.n_hidden, **kwargs)
        self.hidden_layers = nn.ModuleList([torch.nn.GRUCell(self.n_hidden, self.n_hidden, **kwargs)
            for _ in range(self.n_layers - 1)])
        self.reset_parameters()

    def reset_parameters(self):

        init_weights(self.input2hidden)
        init_weights(self.layer_in)
        self.hidden_layers.apply(init_weights)

    def setup_states(self, states):

        self.h = states

    def setup_zero_states(self, batch_size, device):
        self.h = [torch.zeros(batch_size, self.n_hidden, device=device) for _ in range(self.n_layers)]

    def get_hidden(self):
        return self.h[-1]

    def forward(self, inputs, edge_index, edge_weight=None, hidden=None):

        inputs = self.input2hidden(inputs)

        if hidden is not None and self.use_encoder:
            inputs = torch.cat([inputs, hidden], dim=1)

        # lstm layers
        self.h[0] = self.layer_in(inputs, self.h[0]) #edge_index=edge_index, edge_weight=edge_weight, H=self.h[0])
        for l in range(self.n_layers - 1):
            self.h[l] = F.dropout(self.h[l], p=self.dropout_p, training=self.training, inplace=False)
            self.h[l + 1] = self.hidden_layers[l](self.h[l], self.h[l+1]) #edge_index=edge_index,
                                                  #edge_weight=edge_weight, H=self.h[l + 1])

        return self.h




class GraphLayer(MessagePassing):
    """
    Message passing layer for further propagation of features through the graph.

    This could help capturing long-range dependencies of fluxes on environmental conditions in non-adjacent cells.
    """

    def __init__(self, **kwargs):
        super(GraphLayer, self).__init__(aggr='add', node_dim=0)

        # model settings
        self.n_hidden = kwargs.get('n_hidden', 64)
        self.dropout_p = kwargs.get('dropout_p', 0)

        # model components
        self.fc_edge = torch.nn.Linear(self.n_hidden, self.n_hidden)
        self.fc_node = torch.nn.Linear(self.n_hidden, self.n_hidden)

        self.reset_parameters()

    def reset_parameters(self):
        init_weights(self.fc_edge)
        init_weights(self.fc_node)

    def forward(self, data):
        edge_index, inputs = data

        # message passing through graph
        out = self.propagate(edge_index, inputs=inputs)

        return out

    def message(self, inputs_i):
        # construct messages to node i for each edge (j,i)
        out = self.fc_edge(inputs_i)
        out = F.relu(out)

        return out

    def update(self, aggr_out):
        out = self.fc_node(aggr_out)

        return out


class Extrapolation(MessagePassing):
    """Boundary model that extrapolates features from inner (observed) cells/nodes to unobserved boundary cells."""

    def __init__(self, edge_index=None):
        super(Extrapolation, self).__init__(aggr='mean', node_dim=0)

        self.edge_index = edge_index

    def initialize(self, cell_edges):
        self.edge_index = cell_edges.edge_index[:, torch.logical_not(cell_edges.boundary2boundary_edges)]

    def forward(self, var):
        var = self.propagate(self.edge_index, var=var)
        return var

    def message(self, var_j):
        return var_j


class RecurrentEncoder(torch.nn.Module):
    """Encoder LSTM extracting relevant information from sequences of past environmental conditions and system states"""

    def __init__(self, node_rnn, radar2cell_model, static_cell_features=None, dynamic_cell_features=None, **kwargs):
        super(RecurrentEncoder, self).__init__()

        self.t_context = kwargs.get('context', 24)
        self.n_hidden = kwargs.get('n_hidden', 64)
        # self.n_lstm_layers = kwargs.get('n_rnn_layers', 1)
        self.dropout_p = kwargs.get('dropout_p', 0)

        self.radar2cell_model = radar2cell_model

        self.static_cell_features = {} if static_cell_features is None else static_cell_features
        #print(static_cell_features)
        self.dynamic_cell_features = {} if dynamic_cell_features is None else dynamic_cell_features

        # TODO: treat radar features separately

        n_inputs = sum(self.static_cell_features.values()) + \
                    sum(self.dynamic_cell_features.values()) + \
                    self.radar2cell_model.n_features

        # self.input2hidden = torch.nn.Linear(n_node_in, self.n_hidden, bias=False)
        # self.lstm_layers = nn.ModuleList([nn.LSTMCell(self.n_hidden, self.n_hidden)
        #                                   for _ in range(self.n_lstm_layers)])

        # if kwargs.get('rnn_type', 'LSTM'):
        #     self.node_rnn = NodeLSTM(n_node_in, **kwargs)
        # else:
        #     self.node_rnn = NodeGRU(n_node_in, **kwargs)

        self.node_rnn = node_rnn(n_inputs, **kwargs)
        #self.node_rnn = NodeGRU(n_inputs, **kwargs)
        # self.reset_parameters()

    # def reset_parameters(self):
    #
    #     self.lstm_layers.apply(init_weights)
    #     init_weights(self.input2hidden)

    def forward(self, data, t0=0):
        """Run encoder until the given number of context time steps has been reached."""

        cell_data = data.node_type_subgraph(['cell']).to_homogeneous()

        self.node_rnn.setup_zero_states(cell_data.num_nodes, device=cell_data.coords.device)

        # # initialize lstm variables
        # h_t = [torch.zeros(cell_data.num_nodes, self.n_hidden, device=cell_data.coords.device)
        #        for _ in range(self.n_lstm_layers)]
        # c_t = [torch.zeros(cell_data.num_nodes, self.n_hidden, device=cell_data.coords.device)
        #        for _ in range(self.n_lstm_layers)]

        static_cell_features = [cell_data.get(feature).reshape(cell_data.num_nodes, -1)
                                   for feature in self.static_cell_features]
        # TODO: push node_features through GNN or MLP to extract spatial representations?

        # process all context time steps and the first forecasting time step
        for tidx in range(self.t_context + 1):
            
            t = tidx + t0
            
            # dynamic features for current time step
            dynamic_cell_features = [tidx_select(cell_data.get(feature), t).reshape(cell_data.num_nodes, -1)
                                          for feature in self.dynamic_cell_features]
            # get radar features and map them to cells
            radar_features = self.radar2cell_model(data, t, self.node_rnn.get_hidden())
            
            inputs = torch.cat(static_cell_features + dynamic_cell_features + [radar_features], dim=1)

            rnn_states = self.node_rnn(inputs, edge_index=cell_data.edge_index, edge_weight=None) # TODO use weights
            # h_t, c_t = self.update(inputs, h_t, c_t)

        return rnn_states
    #
    # def update(self, inputs, h_t, c_t):
    #     """Include information on the current time step into the hidden state."""
    #
    #     inputs = self.input2hidden(inputs)
    #
    #     h_t[0], c_t[0] = self.lstm_layers[0](inputs, (h_t[0], c_t[0]))
    #     for l in range(1, self.n_lstm_layers):
    #         h_t[l - 1] = F.dropout(h_t[l - 1], p=self.dropout_p, training=self.training, inplace=False)
    #         c_t[l - 1] = F.dropout(c_t[l - 1], p=self.dropout_p, training=self.training, inplace=False)
    #         h_t[l], c_t[l] = self.lstm_layers[l](h_t[l - 1], (h_t[l], c_t[l]))
    #
    #     return h_t, c_t


class GRUEncoder(torch.nn.Module):
    """Encoder LSTM extracting relevant information from sequences of past environmental conditions and system states"""

    def __init__(self, radar2cell_model, static_cell_features, dynamic_cell_features, **kwargs):
        super(GRUEncoder, self).__init__()

        self.t_context = kwargs.get('context', 24)
        self.n_hidden = kwargs.get('n_hidden', 64)
        self.n_layers = kwargs.get('n_rnn_layers', 1)
        self.dropout_p = kwargs.get('dropout_p', 0)

        self.radar2cell_model = radar2cell_model
        self.static_cell_features = static_cell_features
        self.dynamic_cell_features = dynamic_cell_features

        n_node_in = sum(static_cell_features.values()) + \
                    sum(dynamic_cell_features.values()) + \
                    self.radar2cell_model.n_features

        self.input2hidden = torch.nn.Linear(n_node_in, self.n_hidden, bias=False)

        self.gru_layers = nn.ModuleList([nn.GRUCell(self.n_hidden, self.n_hidden)
                                          for _ in range(self.n_layers)])

        self.reset_parameters()

    def reset_parameters(self):

        self.gru_layers.apply(init_weights)
        init_weights(self.input2hidden)

    def forward(self, data, t0=0):
        """Run encoder until the given number of context time steps has been reached."""

        cell_data = data.node_type_subgraph(['cell']).to_homogeneous()

        # initialize lstm variables
        h_t = [torch.zeros(data.num_nodes, self.n_hidden, device=data.coords.device) for _ in range(self.n_layers)]

        static_cell_features = torch.cat([cell_data.get(feature).reshape(cell_data.num_nodes, -1)
                                          for feature in self.static_cell_features], dim=1)
        # TODO: push node_features through GNN or MLP to extract spatial representations?

        # process all context time steps and the first forecasting time step
        for tidx in range(self.t_context + 1):
            t = tidx + t0

            # dynamic features for current time step
            dynamic_cell_features = torch.cat([tidx_select(cell_data.get(feature), t).reshape(cell_data.num_nodes, -1)
                                               for feature in self.dynamic_cell_features], dim=1)
            # get radar features and map them to cells
            radar_features = self.radar2cell_model(data, t)

            inputs = torch.cat([static_cell_features, dynamic_cell_features, radar_features], dim=1)

            h_t = self.update(inputs, h_t)

        return h_t

    def update(self, inputs, h_t):
        """Include information on the current time step into the hidden state."""

        inputs = self.input2hidden(inputs)

        h_t[0] = self.gru_layers[0](inputs, h_t[0])
        for l in range(1, self.n_layers):
            h_t[l - 1] = F.dropout(h_t[l - 1], p=self.dropout_p, training=self.training, inplace=False)
            h_t[l] = self.gru_layers[l](h_t[l - 1], h_t[l])

        return h_t


class LocalLSTM(torch.nn.Module):
    """FluxRGNN variant without spatial fluxes."""

    def __init__(self, n_env, coord_dim=2, **kwargs):
        super(LocalLSTM, self).__init__()

        self.horizon = kwargs.get('horizon', 40)
        self.t_context = max(1, kwargs.get('context', 1))
        self.teacher_forcing = kwargs.get('teacher_forcing', 0)
        self.use_encoder = kwargs.get('use_encoder', True)

        # model components
        n_in = n_env + coord_dim + 2
        if self.use_encoder:
            self.encoder = RecurrentEncoder(n_in, **kwargs)
        self.node_lstm = NodeLSTM(n_in, **kwargs)
        self.output_mlp = SourceSinkMLP(n_in, **kwargs)


    def forward(self, data):

        x = data.x[..., self.t_context - 1].view(-1, 1)
        y_hat = []

        if self.use_encoder:
            # push context timeseries through encoder to initialize decoder
            h_t, c_t = self.encoder(data)
            self.node_lstm.setup_states(h_t, c_t)  # , enc_states)
        else:
            # start from scratch
            h_t = [torch.zeros(data.x.size(0), self.node_lstm.n_hidden, device=x.device) for
                   _ in range(self.node_lstm.n_lstm_layers)]
            c_t = [torch.zeros(data.x.size(0), self.node_lstm.n_hidden, device=x.device) for
                   _ in range(self.node_lstm.n_lstm_layers)]
            self.node_lstm.setup_states(h_t, c_t)

        forecast_horizon = range(self.t_context, self.t_context + self.horizon)

        if not self.training:
            self.node_source = torch.zeros((data.x.size(0), 1, self.horizon), device=x.device)
            self.node_sink = torch.zeros((data.x.size(0), 1, self.horizon), device=x.device)

        for t in forecast_horizon:

            r = torch.rand(1)
            if r < self.teacher_forcing:
                x = data.x[..., t - 1].view(-1, 1)

            inputs = torch.cat([x.view(-1, 1), data.coords, data.env[..., t], data.areas.view(-1, 1)], dim=1)

            hidden = self.node_lstm(inputs)
            source, sink = self.output_mlp(hidden, inputs)
            sink = sink * x
            x = x + source - sink
            y_hat.append(x)

            if not self.training:
                self.node_source[..., t - self.t_context] = source
                self.node_sink[..., t - self.t_context] = sink

        prediction = torch.cat(y_hat, dim=-1)

        return prediction



class LSTM(torch.nn.Module):
    """Standard LSTM taking all observed/predicted bird densities and environmental features as input to LSTM"""

    def __init__(self, **kwargs):

        super(LSTM, self).__init__()

        self.horizon = kwargs.get('horizon', 40)
        self.dropout_p = kwargs.get('dropout_p', 0)
        self.n_hidden = kwargs.get('n_hidden', 16)
        self.n_in = 5 + kwargs.get('n_env', 4)
        self.n_nodes = kwargs.get('n_nodes', 22)
        self.n_layers = kwargs.get('n_layers', 1)
        self.force_zeros = kwargs.get('force_zeros', False)
        self.teacher_forcing = kwargs.get('teacher_forcing', 0)

        self.fc_in = torch.nn.Linear(self.n_in*self.n_nodes, self.n_hidden)
        self.lstm_layers = nn.ModuleList([torch.nn.LSTMCell(self.n_hidden, self.n_hidden) for l in range(self.n_layers)])
        self.fc_out = torch.nn.Linear(self.n_hidden, self.n_nodes)


    def forward(self, data):

        x = data.x[:, 0]
        h_t = [torch.zeros(1, self.n_hidden, device=x.device) for l in range(self.n_layers)]
        c_t = [torch.zeros(1, self.n_hidden, device=x.device) for l in range(self.n_layers)]

        y_hat = [x]
        for t in range(self.horizon):
            r = torch.rand(1)
            if r < self.teacher_forcing:
                x = data.x[:, t]

            # use both bird prediction/observation and environmental features as input to LSTM
            inputs = torch.cat([data.coords.flatten(),
                                data.env[..., t+1].flatten(),
                                data.local_dusk[:, t].float().flatten(),
                                data.local_dawn[:, t+1].float().flatten(),
                                x], dim=0).view(1, -1)

            # multi-layer LSTM
            inputs = self.fc_in(inputs)
            h_t[0], c_t[0] = self.lstm_layers[0](inputs, (h_t[0], c_t[0]))
            for l in range(1, self.n_layers):
                h_t[l], c_t[l] = self.lstm_layers[l](h_t[l-1], (h_t[l], c_t[l]))

            x = x + self.fc_out(h_t[-1]).tanh().view(-1)

            if self.force_zeros:
                # for locations where it is night: set birds in the air to zero
                x = x * data.local_night[:, t+1]

            y_hat.append(x)

        return torch.stack(y_hat, dim=1)


# class MLP(torch.nn.Module):
#     """
#     Standard MLP mapping concatenated features of all nodes at time t to migration intensities
#     of all nodes at time t
#     """
#
#     def __init__(self, **kwargs):
#         super(MLP, self).__init__()
#
#         in_channels = kwargs.get('n_env') + kwargs.get('coord_dim', 2)
#         hidden_channels = kwargs.get('n_hidden', 64)
#         out_channels = kwargs.get('out_channels', 1)
#         horizon = kwargs.get('horizon', 1)
#         n_layers = kwargs.get('n_fc_layers', 1)
#         dropout_p = kwargs.get('dropout_p', 0.0)
#
#         self.fc_in = torch.nn.Linear(in_channels, hidden_channels)
#         self.fc_hidden = nn.ModuleList([torch.nn.Linear(hidden_channels, hidden_channels) for _ in range(n_layers - 1)])
#         self.fc_out = torch.nn.Linear(hidden_channels, out_channels)
#         self.horizon = horizon
#         self.dropout_p = dropout_p
#
#         self.reset_parameters()
#
#     def reset_parameters(self):
#
#         init_weights(self.fc_in)
#         init_weights(self.fc_out)
#         self.fc_hidden.apply(init_weights)
#
#     def forward(self, data):
#
#         y_hat = []
#         for t in range(self.horizon + 1):
#
#             features = torch.cat([data.coords.flatten(),
#                                   data.env[..., t].flatten()], dim=0)
#             x = self.fc_in(features)
#             x = F.relu(x)
#             x = F.dropout(x, p=self.dropout_p, training=self.training)
#
#             for l in self.fc_hidden:
#                 x = l(x)
#                 x = F.relu(x)
#                 x = F.dropout(x, p=self.dropout_p, training=self.training)
#
#             x = self.fc_out(x)
#             x = x.sigmoid()
#
#             # for locations where it is night: set birds in the air to zero
#             x = x * data.local_night[:, t]
#
#             y_hat.append(x)
#
#         return torch.stack(y_hat, dim=1)
#

class LocalMLP(torch.nn.Module):
    """Standard MLP mapping concatenated features of a single nodes at time t to migration intensities at time t."""

    def __init__(self, n_env, coord_dim=2, **kwargs):
        super(LocalMLP, self).__init__()

        self.horizon = kwargs.get('horizon', 1)
        self.dropout_p = kwargs.get('dropout_p', 0)
        self.n_hidden = kwargs.get('n_hidden', 16)
        self.use_acc = kwargs.get('use_acc_vars', False)
        self.n_layers = kwargs.get('n_fc_layers', 1)
        self.force_zeros = kwargs.get('force_zeros', False)

        self.n_in = n_env + coord_dim + self.use_acc * 2

        self.fc_in = torch.nn.Linear(self.n_in, self.n_hidden)
        self.fc_hidden = nn.ModuleList([torch.nn.Linear(self.n_hidden, self.n_hidden)
                                        for _ in range(self.n_layers - 1)])
        self.fc_out = torch.nn.Linear(self.n_hidden, 1)

        self.reset_parameters()

    def reset_parameters(self):

        self.fc_hidden.apply(init_weights)
        init_weights(self.fc_in)
        init_weights(self.fc_out)


    def forward(self, data):

        y_hat = []

        for t in range(self.horizon):

            x = self.step(data.coords, data.env[..., t], acc=data.acc[..., t])

            if self.force_zeros:
                # for locations where it is night: set birds in the air to zero
                x = x * data.local_night[:, t].view(-1, 1)

            y_hat.append(x)

        prediction = torch.cat(y_hat, dim=-1)
        return prediction


    def step(self, coords, env, acc):
        # use only location-specific features to predict migration intensities
        if self.use_acc:
            features = torch.cat([coords, env, acc], dim=1)
        else:
            features = torch.cat([coords, env], dim=1)
        x = F.relu(self.fc_in(features))
        x = F.dropout(x, p=self.dropout_p, training=self.training)

        for l in self.fc_hidden:
            x = F.relu(l(x))
            x = F.dropout(x, p=self.dropout_p, training=self.training)

        x = self.fc_out(x)
        x = x.relu()

        return x


def init_weights(m):
    """Initialize model weights with Kaiming method for relu activations"""
    if type(m) == nn.Linear:
        nn.init.kaiming_normal_(m.weight, nonlinearity='relu')


def encode_position(pos):

    return torch.cat([torch.sin(pos), torch.cos(pos)])


def tidx_select(features, indices, steps=0):
        
    shape = torch.tensor(features.size()) # [graphs * nodes, ..., time steps]
    
    if indices.size(0) == 1:
        full_indices = indices.repeat(shape[0], 1) # [graphs * nodes, 1)
    else:
        full_indices = indices.repeat(1, int(shape[0] / indices.size(0))).view(-1, 1) # [graphs * nodes, 1]
    #if len(shape) > 2:
    #    full_indices = full_indices.repeat(1, torch.prod(shape[1:-1])).view(-1, 1)

    #full_indices = full_indices.view(-1)

    tidx = torch.arange(shape[-1], device=features.device).view(1, -1).repeat(shape[0], 1)
   
    #print(tidx.device, features.device, full_indices.device)
    mask = torch.logical_and(tidx >= full_indices, tidx <= full_indices + steps)

    if len(shape) > 2:
        #print(f'mask: {mask.size()}, features: {features.size()}')
        dim1 = torch.prod(shape[1:-1])
        mask = mask.view(shape[0], 1, shape[-1])
        #print(f'{features.view(shape[0], -1, shape[-1])[mask]}')
        f = features.view(shape[0], -1, shape[-1])[mask.repeat(1, dim1, 1)]
        #f = f.view(*shape[:-1], -1)
        #print(f'features after: {f.size()}')
    else:
        #print(f'mask: {mask.size()}, features: {features.size()}, mask_sum: {mask.sum()}')
        #print(f'steps: {steps}')
        #print(steps * shape[0])
        f = features[mask]

        #print(f'mask per node: {mask.sum(-1)}')


    #f = features.view(-1, shape[-1])[torch.arange(torch.prod(shape[:-1]), device=features.device), full_indices]
    f = f.view(*shape[:-1], -1)
    
    #print(f'original shape = {shape}, after selection = {f.size()}')

    return f


def angle(x1, y1, x2, y2):
    """
    Compute angle between point (x1, y1) and point (x2, y2).

    :return: angle in degrees
    """
    y = y1 - y2
    x = x1 - x2
    rad = np.arctan2(y, x)
    deg = np.rad2deg(rad)
    deg = (deg + 360) % 360
    return deg

def distance(x1, y1, x2, y2):
    """
    Compute distance between point (x1, y1) and point (x2, y2).

    Coordinates should be given in the local CRS.

    :return: distance in kilometers
    """
    return np.linalg.norm(np.array([x1-x2, y1-y2])) / 10**3

def MSE(output, gt):
    """Compute mean squared error."""
    return torch.mean((output - gt)**2)


def train(model, train_loader, optimizer, loss_func, device, teacher_forcing=0, **kwargs):
    """Train model using the given optimizer and loss function."""

    model.train()
    loss_all = 0
    #flux_loss_weight = kwargs.get('flux_loss_weight', 0)
    for nidx, data in enumerate(train_loader):
        data = data.to(device)
        optimizer.zero_grad()
        if hasattr(model, 'teacher_forcing'):
            model.teacher_forcing = teacher_forcing
        output = model(data)
        gt = data.y

        # if flux_loss_weight > 0:
        #     penalty = flux_penalty(model, data, flux_loss_weight)
        # else:
        #     penalty = 0

        if kwargs.get('force_zeros', False):
            mask = torch.logical_and(data.local_night, torch.logical_not(data.missing))
        else:
            mask = torch.logical_not(data.missing)

        if hasattr(model, 't_context'):
            gt = gt[:, model.t_context:]
            mask = mask[:, model.t_context:]

        loss = loss_func(output, gt, mask) #+ penalty
        loss_all += data.num_graphs * float(loss)
        loss.backward()
        optimizer.step()

        del loss, output

    return loss_all


def test(model, test_loader, loss_func, device, **kwargs):
    """Run model on test data and compute loss function for each forecasting horizon separately."""

    model.eval()
    loss_all = []

    if hasattr(model, 'teacher_forcing'):
        model.teacher_forcing = 0

    for tidx, data in enumerate(test_loader):
        data = data.to(device)
        output = model(data)
        gt = data.y

        if kwargs.get('fixed_boundary', False):
            output = output[~data.boundary]
            gt = gt[~data.boundary]

        if kwargs.get('force_zeros', False):
            mask = data.local_night & ~data.missing
        else:
            mask = ~data.missing

        if hasattr(model, 't_context'):
            gt = gt[:, model.t_context:]
            mask = mask[:, model.t_context:]

        loss_all.append(torch.tensor([loss_func(output[:, t], gt[:, t], mask[:, t]).detach()
                                      for t in range(model.horizon)]))

    return torch.stack(loss_all)


# def flux_penalty(model, data, weight):
#     """Compute penalty for fluxes that do not obey mass-balance."""
#
#     inferred_fluxes = model.local_fluxes.squeeze()
#     inferred_fluxes = inferred_fluxes - inferred_fluxes[data.reverse_edges]
#     observed_fluxes = data.fluxes[..., model.t_context:].squeeze()
#
#     diff = observed_fluxes - inferred_fluxes
#     diff = torch.square(observed_fluxes) * diff  # weight timesteps with larger fluxes more
#
#     edges = data.boundary2inner_edges + data.inner2boundary_edges + data.inner_edges
#     diff = diff[edges]
#     penalty = (torch.square(diff[~torch.isnan(diff)])).mean()
#     penalty = weight * penalty
#
#     return penalty<|MERGE_RESOLUTION|>--- conflicted
+++ resolved
@@ -256,16 +256,7 @@
     
     def predict_step(self, batch, batch_idx):
 
-<<<<<<< HEAD
         for t0 in [0]: #range(self.config.get('max_t0', 1)):
-=======
-        # extract relevant data from batch
-        cell_data = batch['cell']
-        radar_data = batch['radar']
-
-
-        for t0 in range(self.config.get('max_t0', 1)):
->>>>>>> db585a9e
         
             # make predictions for all cells
             cell_prediction = self.forecast(batch, self.horizon, t0=t0)
