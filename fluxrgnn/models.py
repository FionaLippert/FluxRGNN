--- conflicted
+++ resolved
@@ -134,42 +134,27 @@
         print(f'tf prob = {p_tf}')
 
         # make predictions and compute loss
-<<<<<<< HEAD
         output = self.forward(batch, p_tf=p_tf)
         eval_dict = self._eval_step(batch, output, prefix='train')
         self.log(eval_dict)
-=======
-        eval_dict = self._eval_step(batch, p_tf, prefix='train')
-        self.log_dict(eval_dict)
->>>>>>> f775254d
 
         return eval_dict['train_loss']
 
     def validation_step(self, batch, batch_idx):
 
         # make predictions and compute loss
-<<<<<<< HEAD
         output = self.forward(batch)
         eval_dict = self._eval_step(batch, output, prefix='val')
         self.log(eval_dict)
-=======
-        eval_dict = self._eval_step(batch, prefix='val')
-        self.log_dict(eval_dict)
->>>>>>> f775254d
 
         return output
 
     def test_step(self, batch, batch_idx):
 
         # make predictions and compute evaluation metrics
-<<<<<<< HEAD
         output = self.forward(batch)
         eval_dict = self._eval_step(batch, output, prefix='test')
         self.log(eval_dict)
-=======
-        eval_dict = self._eval_step(batch, prefix='test')
-        self.log_dict(eval_dict)
->>>>>>> f775254d
 
         return output
 
