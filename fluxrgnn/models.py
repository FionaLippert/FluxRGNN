import torch
from torch import nn
import torch.nn.functional as F
from torch.optim.lr_scheduler import StepLR
from torch_geometric.nn import MessagePassing, inits
from torch_geometric.utils import to_dense_adj
import pytorch_lightning as pl
import numpy as np
from fluxrgnn import utils


class ForecastModel(pl.LightningModule):
    """
    Base model class for forecasting bird migration
    """

    def __init__(self, **kwargs):
        super(ForecastModel, self).__init__()

        # save config
        self.save_hyperparameters()
        self.config = kwargs

        # forecasting settings
        self.horizon = max(1, kwargs.get('horizon', 1))
        self.t_context = max(1, kwargs.get('context', 1))
        self.tf_start = min(1.0, kwargs.get('teacher_forcing', 1.0))

        self.use_log_transform = kwargs.get('use_log_transform', False)
        self.scale = kwargs.get('scale', 1.0)
        self.log_offset = kwargs.get('log_offset', 1e-8)
        
        if self.use_log_transform:
            self.zero_value = np.log(self.log_offset) * self.scale
        else:
            self.zero_value = 0

    def forecast(self, data, teacher_forcing=0):
        """
        Setup prediction for given data and run model until the max forecasting horizon is reached.

        :param data: SensorData instance containing information on static and dynamic features for one time sequence
        :param teacher_forcing: teacher forcing probability
        :return: predicted migration intensities for all cells and time points
        """

        # initialize forecast
        model_states = self.initialize(data)
        y_hat = []

        # predict until the max forecasting horizon is reached
        forecast_horizon = range(self.t_context, self.t_context + self.horizon)
        for t in forecast_horizon:

            # use gt data instead of model output with probability 'teacher_forcing'
            r = torch.rand(1)
            if r < teacher_forcing:
                model_states['x'] = data.x[..., t - 1].view(-1, 1)

            # make prediction for next time step
            model_states = self.forecast_step(model_states, data, t)
            y_hat.append(model_states['x'])

        prediction = torch.cat(y_hat, dim=-1)

        return prediction


    def initialize(self, data):

        model_states = {'x': data.x[..., self.t_context - 1].view(-1, 1)}

        return model_states


    def forecast_step(self, model_states, data, t):

        raise NotImplementedError


    def training_step(self, batch, batch_idx):

        # get teacher forcing probability for current epoch
        tf = self.tf_start * pow(self.config.get('teacher_forcing_gamma', 1), 
                                 self.current_epoch)
        self.log('teacher_forcing', tf)

        # make predictions and compute loss
        output = self.forecast(batch, teacher_forcing=tf)
        eval_dict = self._eval_step(batch, output, prefix='train')
        self.log_dict(eval_dict)

        return eval_dict['train/loss']


    def validation_step(self, batch, batch_idx):

        # make predictions and compute loss
        prediction = self.forecast(batch)
        eval_dict = self._eval_step(batch, prediction, prefix='val')
        self.log_dict(eval_dict)

        output = {'y_hat': prediction,
                  'y': batch.y if hasattr(batch, 'y') else None}

        return output

    def on_test_epoch_start(self):

        self.test_results = {}
        #self.residuals = []
        self.test_gt = []
        self.test_predictions = []
        self.test_masks = []


    def test_step(self, batch, batch_idx):

        # make predictions and compute evaluation metrics
        prediction = self.forecast(batch)
        eval_dict = self._eval_step(batch, prediction, prefix='test')
        self.log_dict(eval_dict)

        # compute evaluation metrics as a function of the forecasting horizon
        eval_dict_per_t = self._eval_step(batch, prediction, prefix='test', aggregate_time=False)

        for m, values in eval_dict_per_t.items():
            if m in self.test_results:
                self.test_results[m].append(values)
            else:
                self.test_results[m] = [values]

<<<<<<< HEAD
=======
        # self.residuals.append(self._get_residuals(batch, prediction))
        gt = batch.y[:, self.t_context: self.t_context + self.horizon]
        mask = torch.logical_not(batch.missing[:, self.t_context: self.t_context + self.horizon])
        self.test_gt.append(gt)
        self.test_predictions.append(prediction)
        self.test_masks.append(mask)

        output = {'y_hat': prediction,
                  'y': batch.y if hasattr(batch, 'y') else None}

        return output

    def on_test_epoch_end(self):
        print('concat test results')
        for m, value_list in self.test_results.items():
            self.test_results[m] = torch.concat(value_list, dim=0).reshape(-1, self.horizon)

        # self.residuals = torch.stack(self.residuals, dim=0)
        self.test_gt = torch.stack(self.test_gt)
        self.test_predictions = torch.stack(self.test_predictions)
        self.test_masks = torch.stack(self.test_masks)
>>>>>>> ec759365

    def predict_step(self, batch, batch_idx):

        # make predictions
        output = self.forecast(batch)

        result = {
            'y_hat': self.to_raw(output),
            'y': self.to_raw(batch.y) if hasattr(batch, 'y') else None,
            'local_night': batch.local_night,
            'missing': batch.missing,
            'tidx': batch.tidx
        }
        return result

    def to_raw(self, values):

        values = torch.clamp(values, min=self.zero_value)

        if self.use_log_transform:
            log = values / self.scale
            raw = torch.exp(log) - self.log_offset
        else:
            raw = values / self.scale

        return raw

    def to_log(self, values):

        values = torch.clamp(values, min=self.zero_value)

        if self.use_log_transform:
            log = values / self.scale
        else:
            raw = values / self.scale
            log = torch.log(raw + self.log_offset)

        return log

    def _get_residuals(self, batch, output):
        
        gt = batch.y[:, self.t_context: self.t_context + self.horizon]
        mask = torch.logical_not(batch.missing)[:, self.t_context: self.t_context + self.horizon]

        residuals = (output - gt) * mask

        return residuals

    def _regularizer(self):
        return 0

    def _eval_step(self, batch, output, prefix='', aggregate_time=True):

        if self.config.get('force_zeros', False):
            mask = torch.logical_and(batch.local_night, torch.logical_not(batch.missing))
        else:
            mask = torch.logical_not(batch.missing)

        gt = batch.y[:, self.t_context: self.t_context + self.horizon]
        mask = mask[:, self.t_context: self.t_context + self.horizon]
        
        if aggregate_time:
            gt = gt.reshape(-1)
            mask = mask.reshape(-1)
            output = output.reshape(-1)

        loss = utils.MSE(output, gt, mask)
        
        if self.training:
            regularizer = self._regularizer()
            loss = loss + self.config.get('regularizer_weight', 1.0) * regularizer
            eval_dict = {f'{prefix}/loss': loss,
                         f'{prefix}/regularizer': regularizer}
        else:
            eval_dict = {f'{prefix}/loss': loss}

        if not self.training:
            self._add_eval_metrics(eval_dict, self.to_raw(gt), self.to_raw(output),
                                   mask, prefix=f'{prefix}/raw')
            self._add_eval_metrics(eval_dict, self.to_log(gt), self.to_log(output),
                                   mask, prefix=f'{prefix}/log')
            # print(f'negative predictions = {(output < 0).sum()}')
            # print(f'val mask entries = {mask.sum()}')

        return eval_dict

    def _add_eval_metrics(self, eval_dict, gt, output, mask, prefix=''):

        # root mean squared error
        rmse = torch.sqrt(utils.MSE(output, gt, mask))
        eval_dict.update({f'{prefix}/RMSE': rmse})

        # mean absolute error
        mae = utils.MAE(output, gt, mask)
        eval_dict.update({f'{prefix}/MAE': mae})

        # symmetric mean absolute percentage error
        smape = utils.SMAPE(output, gt, mask)
        eval_dict.update({f'{prefix}/SMAPE': smape})

        # mean absolute percentage error
        mape = utils.MAPE(output, gt, mask)
        eval_dict.update({f'{prefix}/MAPE': mape})
        
        # avg residuals
        mean_res = ((output - gt) * mask).sum(0) / mask.sum(0)
        eval_dict.update({f'{prefix}/mean_residual': mean_res})
        #return eval_dict




    def configure_optimizers(self):
        optimizer = torch.optim.Adam(self.parameters(), lr=self.config.get('lr', 0.01))

        scheduler = StepLR(optimizer,
                           step_size=self.config.get('lr_decay', 1000),
                           gamma=self.config.get('lr_gamma', 1))

        return {"optimizer": optimizer,
                "lr_scheduler": scheduler}




class FluxRGNN(ForecastModel):
    """
    Recurrent graph neural network based on a mechanistic description of population-level movements
    on the Voronoi tesselation of sensor network sites.
    """

    def __init__(self, dynamics, encoder=None, boundary_model=None, **kwargs):
        """
        Initialize FluxRGNN and all its components.

        :param dynamics: transition model (e.g. FluxRGNNTransition, LSTMTransition or Persistence)
        :param encoder: encoder model (e.g. RecurrentEncoder)
        :param boundary_model: model handling boundary cells (e.g. Extrapolation)
        """

        super(FluxRGNN, self).__init__(**kwargs)

        self.use_encoder = kwargs.get('use_encoder', True)
        self.use_boundary_model = kwargs.get('use_boundary_model', True)
        self.n_graph_layers = kwargs.get('n_graph_layers', 0)

        self.dynamics = dynamics

        if self.use_encoder and encoder is not None:
            self.encoder = encoder
        if self.use_boundary_model and boundary_model is not None:
            self.boundary_model = boundary_model


    def initialize(self, data):

        # initial system state
        x = data.x[..., self.t_context - 1].view(-1, 1)

        if hasattr(self, 'encoder'):
            # push context timeseries through encoder to initialize decoder
            h_t, c_t = self.encoder(data)
        else:
            h_t, c_t = None, None

        self.dynamics.initialize(data, h_t, c_t)
        self.deltas = []

        # setup model components
        if hasattr(self, 'boundary_model'):
            self.boundary_model.initialize(data)

        # relevant info for later
        if not self.training:
            self.edge_fluxes = torch.zeros((data.edge_index.size(1), 1, self.horizon), device=x.device)
            self.node_flux = torch.zeros((data.x.size(0), 1, self.horizon), device=x.device)
            self.node_sink = torch.zeros((data.x.size(0), 1, self.horizon), device=x.device)
            self.node_source = torch.zeros((data.x.size(0), 1, self.horizon), device=x.device)
            # self.node_fluxes = torch.zeros((data.x.size(0), 1, self.horizon), device=data.device)

        model_states = {'x': x,
                        'hidden': h_t[-1],
                        'boundary_nodes': data.boundary.view(-1, 1),
                        'inner_nodes': torch.logical_not(data.boundary).view(-1, 1)}

        return model_states

    def forecast_step(self, model_states, data, t):

        x = model_states['x']
        hidden = model_states['hidden']

        if hasattr(self, 'boundary_model'):
            x_boundary = self.boundary_model(x)
            h_boundary = self.boundary_model(hidden)
            x = x * model_states['inner_nodes'] + x_boundary * model_states['boundary_nodes']
            hidden = hidden * model_states['inner_nodes'] + h_boundary * model_states['boundary_nodes']


        # message passing through graph
<<<<<<< HEAD
        x, hidden = self.dynamics(x, hidden, data, t)
=======
        # x, hidden = self.dynamics(x, hidden, data, data.env[..., t], data.env[..., t - 1])
        x, hidden, delta = self.dynamics(x, hidden, data, t)
>>>>>>> ec759365

        if not self.training:
            # save model component outputs
            tidx = t - self.t_context

            if hasattr(self.dynamics, 'node_source') and hasattr(self.dynamics, 'node_sink'):
                self.node_source[..., tidx] = self.dynamics.node_source
                self.node_sink[..., tidx] = self.dynamics.node_sink

            if hasattr(self.dynamics, 'edge_fluxes') and hasattr(self.dynamics, 'node_flux'):
                self.edge_fluxes[..., tidx] = self.dynamics.edge_fluxes
                self.node_flux[..., tidx] = self.dynamics.node_flux

        if self.config.get('force_zeros', False):
            x = x * graph_data.local_night[..., t]
            x = x + self.zero_value * torch.logical_not(graph_data.local_night[..., t])
        
        model_states['x'] = x
        model_states['hidden'] = hidden
        model_states['delta'] = delta

        if self.training:
            self.deltas.append(delta)

        return model_states

    def _regularizer(self):
        
        deltas = torch.cat(self.deltas, dim=0)
        # penalty = torch.linalg.vector_norm(deltas)
        penalty = deltas.pow(2).mean()

        return penalty


    def predict_step(self, batch, batch_idx):

        # make predictions
        output = self.to_raw(self.forecast(batch))
        gt = self.to_raw(batch.y) if hasattr(batch, 'y') else None

        # get fluxes along edges
        #adj = to_dense_adj(batch.edge_index, edge_attr=self.edge_fluxes)
        #edge_fluxes = adj.view(batch.num_nodes, batch.num_nodes, -1)

        # get net fluxes per node
        #influxes = edge_fluxes.sum(1)
        #outfluxes = edge_fluxes.permute(1, 0, 2).sum(1)

        #if hasattr(batch, 'fluxes'):
        #    # compute approximate fluxes from radar data
        #    radar_fluxes = to_dense_adj(batch.edge_index, edge_attr=batch.fluxes).view(
        #        batch.num_nodes, batch.num_nodes, -1)
        #else:
        #    radar_fluxes = None

        result = {
            'y_hat': output,
            'y': gt,
            #'influx': influxes,
            #'outflux': outfluxes,
            #'source': self.node_source,
            #'sink': self.node_sink,
            #'edge_fluxes': edge_fluxes,
            #'radar_fluxes': radar_fluxes,
            'local_night': batch.local_night,
            'missing': batch.missing,
            'tidx': batch.tidx
        }
        return result


class LocalMLPForecast(ForecastModel):
    """
    Forecast model using a local MLP with parameters shared across time and space.
    """

    def __init__(self, **kwargs):
        """
        Initialize LocalMLPForecast and all its components.
        """

        super(LocalMLPForecast, self).__init__(**kwargs)

        # setup model
        self.use_acc = kwargs.get('use_acc_vars', False)
        n_in = kwargs.get('n_env', 0) + kwargs.get('coord_dim', 2) + self.use_acc * 2
        self.mlp = NodeMLP(n_in, **kwargs)

        self.use_log_transform = kwargs.get('use_log_transform', False)


    def forecast_step(self, model_states, data, t):

        if self.use_acc:
            inputs = torch.cat([data.coords, data.env[..., t], data.acc[..., t]], dim=1)
        else:
            inputs = torch.cat([data.coords, data.env[..., t]], dim=1)

        x = self.mlp(inputs)

        if not self.use_log_transform:
            x = torch.pow(x, 2)

        if self.config.get('force_zeros', False):
            x = x * data.local_night[..., t]
            x = x + self.zero_value * torch.logical_not(data.local_night[..., t])

        model_states['x'] = x

        return model_states



class NodeMLP(torch.nn.Module):
    """Standard MLP mapping concatenated features of a single nodes at time t to migration intensities at time t."""

    def __init__(self, n_in, **kwargs):
        super(NodeMLP, self).__init__()

        self.dropout_p = kwargs.get('dropout_p', 0)
        self.n_hidden = kwargs.get('n_hidden', 16)
        self.n_layers = kwargs.get('n_fc_layers', 1)

        self.fc_in = torch.nn.Linear(n_in, self.n_hidden)
        self.fc_hidden = nn.ModuleList([torch.nn.Linear(self.n_hidden, self.n_hidden)
                                        for _ in range(self.n_layers - 1)])
        self.fc_out = torch.nn.Linear(self.n_hidden, 1)

        self.reset_parameters()

    def reset_parameters(self):

        self.fc_hidden.apply(init_weights)
        init_weights(self.fc_in)
        init_weights(self.fc_out)


    def forward(self, features):

        # use only location-specific features to predict migration intensities

        x = F.relu(self.fc_in(features))
        x = F.dropout(x, p=self.dropout_p, training=self.training)

        for l in self.fc_hidden:
            x = F.relu(l(x))
            x = F.dropout(x, p=self.dropout_p, training=self.training)

        x = self.fc_out(x)

        return x


class Persistence(torch.nn.Module):

    def __init__(self):

        super(Persistence, self).__init__()

    def initialize(self, *args):

        return None

    def forward(self, data, x, hidden, *args, **kwargs):

        return x, hidden


class SeasonalityForecast(ForecastModel):
    """
    Forecast model using the seasonal patterns from the training data to predict animal densities.
    """

    def __init__(self, **kwargs):
        """
        Initialize SeasonalityForecast model.
        """

        super(SeasonalityForecast, self).__init__(**kwargs)

        self.automatic_optimization = False

    def forecast_step(self, model_states, data, t):
        #print(data.ridx.device, self.seasonal_patterns.device)
        # get typical density for each radars at the given time point
        model_states['x'] = self.seasonal_patterns[data.ridx, data.tidx[t]].view(-1, 1)

        return model_states

    def training_step(self, batch, batch_idx):
        pass

    def validation_step(self, batch, batch_idx):
        pass

    def configure_optimizers(self):
        return None


class Dynamics(MessagePassing):

    def __init__(self, **kwargs):
        super(Dynamics, self).__init__(aggr='add', node_dim=0)
        
        self.use_log_transform = kwargs.get('use_log_transform', False)
        
        self.scale = kwargs.get('scale', 1.0)
        self.log_offset = kwargs.get('log_offset', 1e-8)

    def to_raw(self, values):

        if self.use_log_transform:
            log = values / self.scale
            raw = torch.exp(log) - self.log_offset
        else:
            raw = values / self.scale

        return raw

    def to_log(self, values):

        if self.use_log_transform:
            log = values / self.scale
        else:
            raw = values / self.scale
            log = torch.log(raw + self.log_offset)

        return log

    def initialize(self, data, *args):
        pass

    def forward(self, x, hidden, graph_data, t):
        raise NotImplementedError

class FluxRGNNTransition(Dynamics):
    """
    Implements a single FluxRGNN transition from t to t+1, given the previous predictions and hidden states.
    """

    def __init__(self, node_features, edge_features, dynamic_features,
                 n_graph_layers=0, **kwargs):
        """
<<<<<<< HEAD
        Initialize FluxRGNNTransition.

        :param node_features: tensor containing all static node features
        :param edge_features: tensor containing all static edge features
        :param dynamic_features: tensor containing all dynamic node features
        :param n_graph_layers: number of graph NN layers to use for hidden representations
=======
        Initialize FluxRGNNTransition
>>>>>>> ec759365
        """

        super(FluxRGNNTransition, self).__init__(**kwargs)

        self.node_features = node_features
        self.edge_features = edge_features
        self.dynamic_features = dynamic_features

        # self.use_log_transform = kwargs.get('use_log_transform', False)

        n_node_in = sum(node_features.values()) + sum(dynamic_features.values()) + 1
        n_edge_in = sum(edge_features.values()) + 2 * sum(dynamic_features.values())

        # setup model components
        self.node_lstm = NodeLSTM(n_node_in, **kwargs)
        self.source_sink_mlp = SourceSinkMLP(n_node_in, **kwargs)
        self.edge_mlp = EdgeFluxMLP(n_edge_in, **kwargs)
        self.graph_layers = nn.ModuleList([GraphLayer(**kwargs) for l in range(n_graph_layers)])

    def initialize(self, data, h_t, c_t):

        if h_t is None or c_t is None:
            # start with all zeros
            h_t = [torch.zeros(data.x.size(0), self.node_lstm.n_hidden, device=data.device) for
                   _ in range(self.node_lstm.n_lstm_layers)]
            c_t = [torch.zeros(data.x.size(0), self.node_lstm.n_hidden, device=data.device) for
                   _ in range(self.node_lstm.n_lstm_layers)]

        self.node_lstm.setup_states(h_t, c_t)


    def forward(self, x, hidden, graph_data, t):
        """
        Run FluxRGNN prediction for one time step.

        :return x: predicted migration intensities for all cells and time points
        :return hidden: updated hidden states for all cells and time points
        :param graph_data: SensorData instance containing information on static and dynamic features
        :param t: time index
        """

        # propagate hidden states through graph to combine spatial information
        hidden_sp = hidden
        for layer in self.graph_layers:
            hidden_sp = layer([graph_data.edge_index, hidden_sp])

        # static graph features
        node_features = torch.cat([graph_data.get(feature).reshape(x.size(0), -1) for
                                          feature in self.node_features], dim=1)
        edge_features = torch.cat([graph_data.get(feature).reshape(graph_data.edge_index.size(1), -1) for
                                   feature in self.edge_features], dim=1)

        # dynamic features for current and previous time step
        dynamic_features_t0 = torch.cat([graph_data.get(feature)[..., t].reshape(x.size(0), -1) for
                                         feature in self.dynamic_features], dim=1)
        dynamic_features_t1 = torch.cat([graph_data.get(feature)[..., t-1].reshape(x.size(0), -1) for
                                         feature in self.dynamic_features], dim=1)

        # message passing through graph
        x, hidden, delta = self.propagate(graph_data.edge_index,
                                   reverse_edges=graph_data.reverse_edges,
                                   x=x,
                                   hidden=hidden,
                                   hidden_sp=hidden_sp,
                                   node_features=node_features,
                                   edge_features=edge_features,
                                   dynamic_features_t0=dynamic_features_t0,
                                   dynamic_features_t1=dynamic_features_t1,
                                   areas=graph_data.areas)

        return x, hidden, delta


    def message(self, x_i, x_j, hidden_sp_j, dynamic_features_t0_i, dynamic_features_t1_j,
                edge_features, reverse_edges, areas_i, areas_j):
        """
        Construct message from node j to node i (for all edges in parallel)

        :param x_i: features of nodes i with shape [#edges, #node_features]
        :param x_j: features of nodes j with shape [#edges, #node_features]
        :param hidden_sp_j: hidden features of nodes j with shape [#edges, #hidden_features]
        :param dynamic_features_t0_i: dynamic features for nodes i with shape [#edges, #features]
        :param dynamic_features_t1_j: dynamic features for nodes j from the previous time step with shape [#edges, #features]
        :param edge_features: edge attributes for edges (j->i) with shape [#edges, #features]
        :param reverse_edges: edge index for reverse edges (i->j)
        :param areas_i: Voronoi cell areas for nodes i
        :param areas_j: Voronoi cell areas for nodes j
        :return: edge fluxes with shape [#edges, 1]
        """

<<<<<<< HEAD
=======
        # print(f'min area = {areas_i.min()}')

        # inputs = [env_current_i, env_previous_j, edge_attr]
>>>>>>> ec759365
        inputs = [dynamic_features_t0_i, dynamic_features_t1_j, edge_features]
        inputs = torch.cat(inputs, dim=1)

        # total flux from cell j to cell i
        # TODO: use relative face length as input (face length / total cell boundary)
        flux = self.edge_mlp(inputs, hidden_sp_j)

        # TODO: add flux for self-edges and then use pytorch_geometric.utils.softmax(flux, edge_index[0])
        #  to make sure that mass is conserved
        # flux = flux * x_j * areas_j.view(-1, 1)

        if self.use_log_transform:
            total_i = torch.exp(x_i) * areas_i.view(-1, 1)
            total_j = torch.exp(x_j) * areas_j.view(-1, 1)
            in_flux = flux * total_j / total_i
            out_flux = flux[reverse_edges]
            net_flux = in_flux - out_flux
            raw_out_flux = out_flux * self.to_raw(x_i) * areas_i.view(-1, 1)
            raw_net_flux = raw_out_flux[reverse_edges] - raw_out_flux
        else:
            in_flux = flux * x_j * areas_j.view(-1, 1)
            out_flux = in_flux[reverse_edges]
            net_flux = (in_flux - out_flux) / areas_i.view(-1, 1) # net influx into cell i per km2
            raw_net_flux = self.to_raw(in_flux - out_flux)

        if not self.training:
            self.edge_fluxes = raw_net_flux

        return net_flux.view(-1, 1)


    def update(self, aggr_out, x, node_features, dynamic_features_t0, areas):
        """
        Aggregate all received messages (fluxes) and combine them with local source/sink
        terms into a single prediction per node.

        :param aggr_out: sum of incoming messages (fluxes)
        :param x: local densities from previous time step
        :param node_features: tensor containing all static node features
        :param dynamic_features_t0: tensor containing all dynamic node features
        :param areas: Voronoi cell areas
        :return: prediction and updated hidden states for all nodes
        """

        inputs = torch.cat([x.view(-1, 1), node_features, dynamic_features_t0], dim=1)

        hidden = self.node_lstm(inputs)
        source, sink = self.source_sink_mlp(hidden, inputs)

        if self.use_log_transform:
            # both source and sink are fractions (total source/sink divided by current density x)
            delta = source - sink
            raw_x = self.to_raw(x)
            raw_source = raw_x * source
            raw_sink = raw_x * sink
            raw_node_flux = raw_x * aggr_out
        else:
            # source is the total density while sink is a fraction
            delta = source - sink * x
            raw_source = self.to_raw(source)
            raw_sink = self.node_sink = self.to_raw(x) * sink
            raw_node_flux = aggr_out

        if not self.training:
            self.node_source = raw_source  # birds/km2 taking-off in cell i
            self.node_sink = raw_sink  # birds/km2 landing in cell i
            self.node_flux = raw_node_flux # birds/km2 flying in/out of cell i

        influx = aggr_out
        #print(f'mean influx = {influx.mean()}')
        #print(f'mean sink = {sink.mean()}')
        #print(f'mean source = {source.mean()}')
        #print(f'delta = {delta}')
        #print(f'net influx = {influx}')
        pred = x + delta + influx

        return pred, hidden, delta


#class LSTMTransition(torch.nn.Module):
class LSTMTransition(Dynamics):
    """
    Implements a single LSTM transition from t to t+1, given the previous predictions and hidden states.
    """

    def __init__(self, node_features, dynamic_features, *args, **kwargs):
        """
        Initialize LSTMransition.

        :param node_features: tensor containing all static node features
        :param dynamic_features: tensor containing all dynamic node features
        """

        super(LSTMTransition, self).__init__(**kwargs)

        self.node_features = node_features
        self.dynamic_features = dynamic_features

        # self.use_log_transform = kwargs.get('use_log_transform', False)

        n_node_in = sum(node_features.values()) + sum(dynamic_features.values()) + 1

        # setup model components
        self.node_lstm = NodeLSTM(n_node_in, **kwargs)
        self.source_sink_mlp = SourceSinkMLP(n_node_in, **kwargs)


    def initialize(self, data, h_t, c_t):
        if h_t is None or c_t is None:
            # start with all zeros
            h_t = [torch.zeros(data.x.size(0), self.node_lstm.n_hidden, device=data.device) for
                   _ in range(self.node_lstm.n_lstm_layers)]
            c_t = [torch.zeros(data.x.size(0), self.node_lstm.n_hidden, device=data.device) for
                   _ in range(self.node_lstm.n_lstm_layers)]

        self.node_lstm.setup_states(h_t, c_t)


    def forward(self, x, hidden, graph_data, t):
        """
        Run LSTM prediction for one time step.

        :return x: predicted migration intensities for all cells and time points
        :return hidden: updated hidden states for all cells and time points
        :param graph_data: SensorData instance containing information on static and dynamic features for one time sequence
        :param t: time index
        """

        # static graph features
        node_features = torch.cat([graph_data.get(feature).reshape(x.size(0), -1) for
                                   feature in self.node_features], dim=1)

        # dynamic features for current time step
        dynamic_features = torch.cat([graph_data.get(feature)[..., t].reshape(x.size(0), -1) for
                                      feature in self.dynamic_features], dim=1)

        inputs = torch.cat([x.view(-1, 1), node_features, dynamic_features], dim=1)

        hidden = self.node_lstm(inputs)
        source, sink = self.source_sink_mlp(hidden, inputs)
        
        if self.use_log_transform:
            # both source and sink are fractions (total source/sink divided by current density x)
            delta = source - sink
            raw_source = self.to_raw(x) * source
            raw_sink = self.to_raw(x) * sink
        else:
            # source is the total density while sink is a fraction
            delta = source - sink * x
            raw_source = self.to_raw(source)
            raw_sink = self.node_sink = self.to_raw(x) * sink

        if not self.training:
            self.node_source = raw_source  # birds/km2 taking-off in cell i
            self.node_sink = raw_sink  # birds/km2 landing in cell i

        x = x + delta

        
        return x, hidden, delta


class EdgeFluxMLP(torch.nn.Module):
    """MLP predicting relative movements (between 0 and 1) along the edges of a graph."""

    def __init__(self, n_in, **kwargs):
        super(EdgeFluxMLP, self).__init__()

        self.n_hidden = kwargs.get('n_hidden', 64)
        self.n_fc_layers = kwargs.get('n_fc_layers', 1)
        self.dropout_p = kwargs.get('dropout_p', 0)

        self.input2hidden = torch.nn.Linear(n_in, self.n_hidden, bias=False)
        self.fc_edge_in = torch.nn.Linear(self.n_hidden * 2, self.n_hidden)
        self.fc_edge_hidden = nn.ModuleList([torch.nn.Linear(self.n_hidden, self.n_hidden)
                                             for _ in range(self.n_fc_layers - 1)])
        self.hidden2output = torch.nn.Linear(self.n_hidden, 1)

        self.reset_parameters()

    def reset_parameters(self):
        init_weights(self.input2hidden)
        init_weights(self.fc_edge_in)
        self.fc_edge_hidden.apply(init_weights)
        init_weights(self.hidden2output)

    def forward(self, inputs, hidden_j):
        inputs = self.input2hidden(inputs)
        inputs = torch.cat([inputs, hidden_j], dim=1)

        flux = F.relu(self.fc_edge_in(inputs))

        flux = F.dropout(flux, p=self.dropout_p, training=self.training, inplace=False)

        for l in self.fc_edge_hidden:
            flux = F.relu(l(flux))
            flux = F.dropout(flux, p=self.dropout_p, training=self.training, inplace=False)

        # map hidden state to relative flux
        flux = self.hidden2output(flux)
        # flux = torch.sigmoid(flux) # fraction of birds moving from cell j to cell i
        flux = torch.tanh(flux).pow(2) # between 0 and 1, with initial random outputs close to 0
        
        return flux


class SourceSinkMLP(torch.nn.Module):
    """MLP predicting local source and sink terms"""

    def __init__(self, n_in, **kwargs):
        super(SourceSinkMLP, self).__init__()

        self.n_hidden = kwargs.get('n_hidden', 64)
        self.dropout_p = kwargs.get('dropout_p', 0)

        self.hidden2sourcesink = torch.nn.Sequential(torch.nn.Linear(self.n_hidden + n_in, self.n_hidden),
                                                     torch.nn.Dropout(p=self.dropout_p),
                                                     torch.nn.LeakyReLU(),
                                                     torch.nn.Linear(self.n_hidden, 2))

        self.reset_parameters()

    def reset_parameters(self):
        self.hidden2sourcesink.apply(init_weights)

    def forward(self, hidden, inputs):
        inputs = torch.cat([hidden, inputs], dim=1)

        source_sink = self.hidden2sourcesink(inputs)

        source = source_sink[:, 0].view(-1, 1).pow(2) # total density of birds taking off (per km2)
        #sink = F.sigmoid(source_sink[:, 1].view(-1, 1)) # fraction of landing birds

        sink = torch.tanh(source_sink[:, 1].view(-1, 1)).pow(2) # between 0 and 1, with initial random outputs close to 0

        return source, sink


class DeltaMLP(torch.nn.Module):
    """MLP predicting local delta terms"""

    def __init__(self, n_in, **kwargs):
        super(DeltaMLP, self).__init__()

        self.n_hidden = kwargs.get('n_hidden', 64)
        self.dropout_p = kwargs.get('dropout_p', 0)

        self.hidden2delta = torch.nn.Sequential(torch.nn.Linear(self.n_hidden + n_in, self.n_hidden),
                                                     torch.nn.Dropout(p=self.dropout_p),
                                                     torch.nn.LeakyReLU(),
                                                     torch.nn.Linear(self.n_hidden, 1))

        self.reset_parameters()

    def reset_parameters(self):
        self.hidden2delta.apply(init_weights)

    def forward(self, hidden, inputs):
        inputs = torch.cat([hidden, inputs], dim=1)

        delta = self.hidden2delta(inputs).view(-1, 1)

        return delta



class NodeLSTM(torch.nn.Module):
    """Decoder LSTM combining hidden states with additional inputs."""

    def __init__(self, n_in, **kwargs):
        super(NodeLSTM, self).__init__()

        self.n_in = n_in
        self.n_hidden = kwargs.get('n_hidden', 64)
        self.n_lstm_layers = kwargs.get('n_lstm_layers', 2)
        self.use_encoder = kwargs.get('use_encoder', True)
        self.dropout_p = kwargs.get('dropout_p', 0)

        # node embedding
        self.input2hidden = torch.nn.Linear(self.n_in, self.n_hidden, bias=False)

        if self.use_encoder:
            self.lstm_in = torch.nn.LSTMCell(self.n_hidden * 2, self.n_hidden)
        else:
            self.lstm_in = torch.nn.LSTMCell(self.n_hidden, self.n_hidden)
        self.lstm_layers = nn.ModuleList([torch.nn.LSTMCell(self.n_hidden, self.n_hidden)
                                          for _ in range(self.n_lstm_layers - 1)])

        self.reset_parameters()

    def reset_parameters(self):

        init_weights(self.input2hidden)
        init_weights(self.lstm_in)
        self.lstm_layers.apply(init_weights)

    def setup_states(self, h, c):
        self.h = h
        self.c = c
        self.alphas = []
        self.enc_state = h[-1]

    def get_alphas(self):
        alphas = torch.stack(self.alphas)
        return alphas

    def get_hidden(self):
        return self.h[-1]

    def forward(self, inputs):

        inputs = self.input2hidden(inputs)

        if self.use_encoder:
            inputs = torch.cat([inputs, self.enc_state], dim=1)

        # lstm layers
        self.h[0], self.c[0] = self.lstm_in(inputs, (self.h[0], self.c[0]))
        for l in range(self.n_lstm_layers - 1):
            self.h[0] = F.dropout(self.h[0], p=self.dropout_p, training=self.training, inplace=False)
            self.c[0] = F.dropout(self.c[0], p=self.dropout_p, training=self.training, inplace=False)
            self.h[l + 1], self.c[l + 1] = self.lstm_layers[l](self.h[l], (self.h[l + 1], self.c[l + 1]))

        return self.h[-1]



class GraphLayer(MessagePassing):
    """
    Message passing layer for further propagation of features through the graph.

    This could help capturing long-range dependencies of fluxes on environmental conditions in non-adjacent cells.
    """

    def __init__(self, **kwargs):
        super(GraphLayer, self).__init__(aggr='add', node_dim=0)

        # model settings
        self.n_hidden = kwargs.get('n_hidden', 64)
        self.dropout_p = kwargs.get('dropout_p', 0)

        # model components
        self.fc_edge = torch.nn.Linear(self.n_hidden, self.n_hidden)
        self.fc_node = torch.nn.Linear(self.n_hidden, self.n_hidden)

        # seed = kwargs.get('seed', 1234)
        # torch.manual_seed(seed)

        self.reset_parameters()

    def reset_parameters(self):
        init_weights(self.fc_edge)
        init_weights(self.fc_node)

    def forward(self, data):
        edge_index, inputs = data

        # message passing through graph
        out = self.propagate(edge_index, inputs=inputs)

        return out

    def message(self, inputs_i):
        # construct messages to node i for each edge (j,i)
        out = self.fc_edge(inputs_i)
        out = F.relu(out)

        return out

    def update(self, aggr_out):
        out = self.fc_node(aggr_out)

        return out


class Extrapolation(MessagePassing):
    """Boundary model that extrapolates features from inner (observed) cells/nodes to unobserved boundary cells."""

    def __init__(self, edge_index=None):
        super(Extrapolation, self).__init__(aggr='mean', node_dim=0)

        self.edge_index = edge_index

    def initialize(self, graph_data):

        self.edge_index = graph_data.edge_index[:, torch.logical_not(graph_data.boundary2boundary_edges)]

    def forward(self, var):
        var = self.propagate(self.edge_index, var=var)
        return var

    def message(self, var_j):
        return var_j


class RecurrentEncoder(torch.nn.Module):
    """Encoder LSTM extracting relevant information from sequences of past environmental conditions and system states"""

    def __init__(self, node_features, dynamic_features, **kwargs):
        super(RecurrentEncoder, self).__init__()

        self.t_context = kwargs.get('context', 24)
        self.n_hidden = kwargs.get('n_hidden', 64)
        self.n_lstm_layers = kwargs.get('n_lstm_layers', 1)
        self.dropout_p = kwargs.get('dropout_p', 0)
        self.use_uv = kwargs.get('use_uv', False)

        self.node_features = node_features
        self.dynamic_features = dynamic_features

        n_node_in = sum(node_features.values()) + sum(dynamic_features.values())
        # if self.use_uv:
        #     n_node_in = n_node_in + 2

        # torch.manual_seed(kwargs.get('seed', 1234))

        self.input2hidden = torch.nn.Linear(n_node_in, self.n_hidden, bias=False)
        self.lstm_layers = nn.ModuleList([nn.LSTMCell(self.n_hidden, self.n_hidden)
                                          for _ in range(self.n_lstm_layers)])

        self.reset_parameters()

    def reset_parameters(self):

        self.lstm_layers.apply(init_weights)
        init_weights(self.input2hidden)

    def forward(self, data):
        """Run encoder until the given number of context time steps has been reached."""

        # initialize lstm variables
        h_t = [torch.zeros(data.x.size(0), self.n_hidden, device=data.x.device) for _ in range(self.n_lstm_layers)]
        c_t = [torch.zeros(data.x.size(0), self.n_hidden, device=data.x.device) for _ in range(self.n_lstm_layers)]

        node_features = torch.cat([data.get(feature).reshape(data.x.size(0), -1) for
                                   feature in self.node_features], dim=1)

        for t in range(self.t_context):
            # x = data.x[:, t]

            # dynamic features for current time step
            dynamic_features = torch.cat([data.get(feature)[..., t].reshape(data.x.size(0), -1) for
                                          feature in self.dynamic_features], dim=1)
            inputs = torch.cat([node_features, dynamic_features], dim=1)

            h_t, c_t = self.update(inputs, h_t, c_t)
            # if self.use_uv:
            #     h_t, c_t = self.update(x, data.coords, data.env[..., t], data.areas, h_t, c_t, data.bird_uv[..., t], t=t)
            # else:
            #     h_t, c_t = self.update(x, data.coords, data.env[..., t], data.areas, h_t, c_t, t=t)

        return h_t, c_t

    # def update(self, x, coords, env, areas, h_t, c_t, bird_uv=None, t=None):
    def update(self, inputs, h_t, c_t):
        """Include information on the current time step into the hidden state."""

        # if self.use_uv:
        #     inputs = torch.cat([x.view(-1, 1), coords, env, areas.view(-1, 1), bird_uv], dim=1)
        # else:
        #     inputs = torch.cat([x.view(-1, 1), coords, env, areas.view(-1, 1)], dim=1)

        inputs = self.input2hidden(inputs)
        # print(f'encoder input nans = {torch.isnan(inputs).sum()}')
        h_t[0], c_t[0] = self.lstm_layers[0](inputs, (h_t[0], c_t[0]))
        for l in range(1, self.n_lstm_layers):
            h_t[l - 1] = F.dropout(h_t[l - 1], p=self.dropout_p, training=self.training, inplace=False)
            c_t[l - 1] = F.dropout(c_t[l - 1], p=self.dropout_p, training=self.training, inplace=False)
            h_t[l], c_t[l] = self.lstm_layers[l](h_t[l - 1], (h_t[l], c_t[l]))

        return h_t, c_t


class LocalLSTM(torch.nn.Module):
    """FluxRGNN variant without spatial fluxes."""

    def __init__(self, n_env, coord_dim=2, **kwargs):
        super(LocalLSTM, self).__init__()

        self.horizon = kwargs.get('horizon', 40)
        self.t_context = max(1, kwargs.get('context', 1))
        self.teacher_forcing = kwargs.get('teacher_forcing', 0)
        self.use_encoder = kwargs.get('use_encoder', True)

        # model components
        n_in = n_env + coord_dim + 2
        if self.use_encoder:
            self.encoder = RecurrentEncoder(n_in, **kwargs)
        self.node_lstm = NodeLSTM(n_in, **kwargs)
        self.output_mlp = SourceSinkMLP(n_in, **kwargs)

        # seed = kwargs.get('seed', 1234)
        # torch.manual_seed(seed)

    def forward(self, data):

        x = data.x[..., self.t_context - 1].view(-1, 1)
        y_hat = []

        if self.use_encoder:
            # push context timeseries through encoder to initialize decoder
            h_t, c_t = self.encoder(data)
            self.node_lstm.setup_states(h_t, c_t)  # , enc_states)
        else:
            # start from scratch
            h_t = [torch.zeros(data.x.size(0), self.node_lstm.n_hidden, device=x.device) for
                   _ in range(self.node_lstm.n_lstm_layers)]
            c_t = [torch.zeros(data.x.size(0), self.node_lstm.n_hidden, device=x.device) for
                   _ in range(self.node_lstm.n_lstm_layers)]
            self.node_lstm.setup_states(h_t, c_t)

        forecast_horizon = range(self.t_context, self.t_context + self.horizon)

        if not self.training:
            self.node_source = torch.zeros((data.x.size(0), 1, self.horizon), device=x.device)
            self.node_sink = torch.zeros((data.x.size(0), 1, self.horizon), device=x.device)

        for t in forecast_horizon:

            r = torch.rand(1)
            if r < self.teacher_forcing:
                x = data.x[..., t - 1].view(-1, 1)

            inputs = torch.cat([x.view(-1, 1), data.coords, data.env[..., t], data.areas.view(-1, 1)], dim=1)

            hidden = self.node_lstm(inputs)
            source, sink = self.output_mlp(hidden, inputs)
            sink = sink * x
            x = x + source - sink
            y_hat.append(x)

            if not self.training:
                self.node_source[..., t - self.t_context] = source
                self.node_sink[..., t - self.t_context] = sink

        prediction = torch.cat(y_hat, dim=-1)

        return prediction



class LSTM(torch.nn.Module):
    """Standard LSTM taking all observed/predicted bird densities and environmental features as input to LSTM"""

    def __init__(self, **kwargs):

        super(LSTM, self).__init__()

        self.horizon = kwargs.get('horizon', 40)
        self.dropout_p = kwargs.get('dropout_p', 0)
        self.n_hidden = kwargs.get('n_hidden', 16)
        self.n_in = 5 + kwargs.get('n_env', 4)
        self.n_nodes = kwargs.get('n_nodes', 22)
        self.n_layers = kwargs.get('n_layers', 1)
        self.force_zeros = kwargs.get('force_zeros', False)
        self.teacher_forcing = kwargs.get('teacher_forcing', 0)

        # torch.manual_seed(kwargs.get('seed', 1234))

        self.fc_in = torch.nn.Linear(self.n_in*self.n_nodes, self.n_hidden)
        self.lstm_layers = nn.ModuleList([torch.nn.LSTMCell(self.n_hidden, self.n_hidden) for l in range(self.n_layers)])
        self.fc_out = torch.nn.Linear(self.n_hidden, self.n_nodes)


    def forward(self, data):

        x = data.x[:, 0]
        h_t = [torch.zeros(1, self.n_hidden, device=x.device) for l in range(self.n_layers)]
        c_t = [torch.zeros(1, self.n_hidden, device=x.device) for l in range(self.n_layers)]

        y_hat = [x]
        for t in range(self.horizon):
            r = torch.rand(1)
            if r < self.teacher_forcing:
                x = data.x[:, t]

            # use both bird prediction/observation and environmental features as input to LSTM
            inputs = torch.cat([data.coords.flatten(),
                                data.env[..., t+1].flatten(),
                                data.local_dusk[:, t].float().flatten(),
                                data.local_dawn[:, t+1].float().flatten(),
                                x], dim=0).view(1, -1)

            # multi-layer LSTM
            inputs = self.fc_in(inputs) #.relu()
            h_t[0], c_t[0] = self.lstm_layers[0](inputs, (h_t[0], c_t[0]))
            for l in range(1, self.n_layers):
                h_t[l], c_t[l] = self.lstm_layers[l](h_t[l-1], (h_t[l], c_t[l]))

            x = x + self.fc_out(h_t[-1]).tanh().view(-1)

            if self.force_zeros:
                # for locations where it is night: set birds in the air to zero
                x = x * data.local_night[:, t+1]

            y_hat.append(x)

        return torch.stack(y_hat, dim=1)


class MLP(torch.nn.Module):
    """
    Standard MLP mapping concatenated features of all nodes at time t to migration intensities
    of all nodes at time t
    """
    # def __init__(self, in_channels, hidden_channels, out_channels, horizon, n_layers=1, dropout_p=0.5):
    def __init__(self, **kwargs):
        super(MLP, self).__init__()

        # torch.manual_seed(seed)
        in_channels = kwargs.get('n_env') + kwargs.get('coord_dim', 2)
        hidden_channels = kwargs.get('n_hidden', 64)
        out_channels = kwargs.get('out_channels', 1)
        horizon = kwargs.get('horizon', 1)
        n_layers = kwargs.get('n_fc_layers', 1)
        dropout_p = kwargs.get('dropout_p', 0.0)

        self.fc_in = torch.nn.Linear(in_channels, hidden_channels)
        self.fc_hidden = nn.ModuleList([torch.nn.Linear(hidden_channels, hidden_channels) for _ in range(n_layers - 1)])
        self.fc_out = torch.nn.Linear(hidden_channels, out_channels)
        self.horizon = horizon
        self.dropout_p = dropout_p

        self.reset_parameters()

    def reset_parameters(self):

        init_weights(self.fc_in)
        init_weights(self.fc_out)
        self.fc_hidden.apply(init_weights)

    def forward(self, data):

        y_hat = []
        for t in range(self.horizon + 1):

            features = torch.cat([data.coords.flatten(),
                                  data.env[..., t].flatten()], dim=0)
            x = self.fc_in(features)
            x = F.relu(x)
            x = F.dropout(x, p=self.dropout_p, training=self.training)

            for l in self.fc_hidden:
                x = l(x)
                x = F.relu(x)
                x = F.dropout(x, p=self.dropout_p, training=self.training)

            x = self.fc_out(x)
            x = x.sigmoid()

            # for locations where it is night: set birds in the air to zero
            x = x * data.local_night[:, t]

            y_hat.append(x)

        return torch.stack(y_hat, dim=1)


class LocalMLP(torch.nn.Module):
    """Standard MLP mapping concatenated features of a single nodes at time t to migration intensities at time t."""

    def __init__(self, n_env, coord_dim=2, **kwargs):
        super(LocalMLP, self).__init__()

        self.horizon = kwargs.get('horizon', 1)
        self.dropout_p = kwargs.get('dropout_p', 0)
        self.n_hidden = kwargs.get('n_hidden', 16)
        self.use_acc = kwargs.get('use_acc_vars', False)
        self.n_layers = kwargs.get('n_fc_layers', 1)
        self.force_zeros = kwargs.get('force_zeros', False)

        self.n_in = n_env + coord_dim + self.use_acc * 2

        # torch.manual_seed(kwargs.get('seed', 1234))

        self.fc_in = torch.nn.Linear(self.n_in, self.n_hidden)
        self.fc_hidden = nn.ModuleList([torch.nn.Linear(self.n_hidden, self.n_hidden)
                                        for _ in range(self.n_layers - 1)])
        self.fc_out = torch.nn.Linear(self.n_hidden, 1)

        self.reset_parameters()

    def reset_parameters(self):

        self.fc_hidden.apply(init_weights)
        init_weights(self.fc_in)
        init_weights(self.fc_out)


    def forward(self, data):

        y_hat = []

        for t in range(self.horizon):

            x = self.step(data.coords, data.env[..., t], acc=data.acc[..., t])

            if self.force_zeros:
                # for locations where it is night: set birds in the air to zero
                x = x * data.local_night[:, t].view(-1, 1)

            y_hat.append(x)

        prediction = torch.cat(y_hat, dim=-1)
        return prediction


    def step(self, coords, env, acc):
        # use only location-specific features to predict migration intensities
        if self.use_acc:
            features = torch.cat([coords, env, acc], dim=1)
        else:
            features = torch.cat([coords, env], dim=1)
        x = F.relu(self.fc_in(features))
        x = F.dropout(x, p=self.dropout_p, training=self.training)

        for l in self.fc_hidden:
            x = F.relu(l(x))
            x = F.dropout(x, p=self.dropout_p, training=self.training)

        x = self.fc_out(x)
        x = x.relu()

        return x


def init_weights(m):
    """Initialize model weights with Kaiming method for relu activations"""
    if type(m) == nn.Linear:
        nn.init.kaiming_normal_(m.weight, nonlinearity='relu')


def angle(x1, y1, x2, y2):
    """
    Compute angle between point (x1, y1) and point (x2, y2).

    :return: angle in degrees
    """
    y = y1 - y2
    x = x1 - x2
    rad = np.arctan2(y, x)
    deg = np.rad2deg(rad)
    deg = (deg + 360) % 360
    return deg

def distance(x1, y1, x2, y2):
    """
    Compute distance between point (x1, y1) and point (x2, y2).

    Coordinates should be given in the local CRS.

    :return: distance in kilometers
    """
    return np.linalg.norm(np.array([x1-x2, y1-y2])) / 10**3

def MSE(output, gt):
    """Compute mean squared error."""
    return torch.mean((output - gt)**2)


def train(model, train_loader, optimizer, loss_func, device, teacher_forcing=0, **kwargs):
    """Train model using the given optimizer and loss function."""

    model.train()
    loss_all = 0
    #flux_loss_weight = kwargs.get('flux_loss_weight', 0)
    for nidx, data in enumerate(train_loader):
        data = data.to(device)
        optimizer.zero_grad()
        if hasattr(model, 'teacher_forcing'):
            model.teacher_forcing = teacher_forcing
        output = model(data)
        gt = data.y

        # if flux_loss_weight > 0:
        #     penalty = flux_penalty(model, data, flux_loss_weight)
        # else:
        #     penalty = 0

        if kwargs.get('force_zeros', False):
            mask = torch.logical_and(data.local_night, torch.logical_not(data.missing))
        else:
            mask = torch.logical_not(data.missing)

        if hasattr(model, 't_context'):
            gt = gt[:, model.t_context:]
            mask = mask[:, model.t_context:]

        loss = loss_func(output, gt, mask) #+ penalty
        loss_all += data.num_graphs * float(loss)
        loss.backward()
        optimizer.step()

        del loss, output

    return loss_all


def test(model, test_loader, loss_func, device, **kwargs):
    """Run model on test data and compute loss function for each forecasting horizon separately."""

    model.eval()
    loss_all = []

    if hasattr(model, 'teacher_forcing'):
        model.teacher_forcing = 0

    for tidx, data in enumerate(test_loader):
        data = data.to(device)
        output = model(data)
        gt = data.y

        if kwargs.get('fixed_boundary', False):
            output = output[~data.boundary]
            gt = gt[~data.boundary]

        if kwargs.get('force_zeros', False):
            mask = data.local_night & ~data.missing
        else:
            mask = ~data.missing

        if hasattr(model, 't_context'):
            gt = gt[:, model.t_context:]
            mask = mask[:, model.t_context:]

        loss_all.append(torch.tensor([loss_func(output[:, t], gt[:, t], mask[:, t]).detach()
                                      for t in range(model.horizon)]))

    return torch.stack(loss_all)


# def flux_penalty(model, data, weight):
#     """Compute penalty for fluxes that do not obey mass-balance."""
#
#     inferred_fluxes = model.local_fluxes.squeeze()
#     inferred_fluxes = inferred_fluxes - inferred_fluxes[data.reverse_edges]
#     observed_fluxes = data.fluxes[..., model.t_context:].squeeze()
#
#     diff = observed_fluxes - inferred_fluxes
#     diff = torch.square(observed_fluxes) * diff  # weight timesteps with larger fluxes more
#
#     edges = data.boundary2inner_edges + data.inner2boundary_edges + data.inner_edges
#     diff = diff[edges]
#     penalty = (torch.square(diff[~torch.isnan(diff)])).mean()
#     penalty = weight * penalty
#
#     return penalty<|MERGE_RESOLUTION|>--- conflicted
+++ resolved
@@ -130,22 +130,15 @@
             else:
                 self.test_results[m] = [values]
 
-<<<<<<< HEAD
-=======
-        # self.residuals.append(self._get_residuals(batch, prediction))
         gt = batch.y[:, self.t_context: self.t_context + self.horizon]
         mask = torch.logical_not(batch.missing[:, self.t_context: self.t_context + self.horizon])
         self.test_gt.append(gt)
         self.test_predictions.append(prediction)
         self.test_masks.append(mask)
 
-        output = {'y_hat': prediction,
-                  'y': batch.y if hasattr(batch, 'y') else None}
-
-        return output
 
     def on_test_epoch_end(self):
-        print('concat test results')
+
         for m, value_list in self.test_results.items():
             self.test_results[m] = torch.concat(value_list, dim=0).reshape(-1, self.horizon)
 
@@ -153,7 +146,7 @@
         self.test_gt = torch.stack(self.test_gt)
         self.test_predictions = torch.stack(self.test_predictions)
         self.test_masks = torch.stack(self.test_masks)
->>>>>>> ec759365
+
 
     def predict_step(self, batch, batch_idx):
 
@@ -341,7 +334,7 @@
 
         return model_states
 
-    def forecast_step(self, model_states, data, t):
+    def forecast_step(self, model_states, graph_data, t):
 
         x = model_states['x']
         hidden = model_states['hidden']
@@ -354,12 +347,7 @@
 
 
         # message passing through graph
-<<<<<<< HEAD
-        x, hidden = self.dynamics(x, hidden, data, t)
-=======
-        # x, hidden = self.dynamics(x, hidden, data, data.env[..., t], data.env[..., t - 1])
-        x, hidden, delta = self.dynamics(x, hidden, data, t)
->>>>>>> ec759365
+        x, hidden, delta = self.dynamics(x, hidden, graph_data, t)
 
         if not self.training:
             # save model component outputs
@@ -604,16 +592,12 @@
     def __init__(self, node_features, edge_features, dynamic_features,
                  n_graph_layers=0, **kwargs):
         """
-<<<<<<< HEAD
         Initialize FluxRGNNTransition.
 
         :param node_features: tensor containing all static node features
         :param edge_features: tensor containing all static edge features
         :param dynamic_features: tensor containing all dynamic node features
         :param n_graph_layers: number of graph NN layers to use for hidden representations
-=======
-        Initialize FluxRGNNTransition
->>>>>>> ec759365
         """
 
         super(FluxRGNNTransition, self).__init__(**kwargs)
@@ -704,12 +688,6 @@
         :return: edge fluxes with shape [#edges, 1]
         """
 
-<<<<<<< HEAD
-=======
-        # print(f'min area = {areas_i.min()}')
-
-        # inputs = [env_current_i, env_previous_j, edge_attr]
->>>>>>> ec759365
         inputs = [dynamic_features_t0_i, dynamic_features_t1_j, edge_features]
         inputs = torch.cat(inputs, dim=1)
 
@@ -779,17 +757,12 @@
             self.node_flux = raw_node_flux # birds/km2 flying in/out of cell i
 
         influx = aggr_out
-        #print(f'mean influx = {influx.mean()}')
-        #print(f'mean sink = {sink.mean()}')
-        #print(f'mean source = {source.mean()}')
-        #print(f'delta = {delta}')
-        #print(f'net influx = {influx}')
+
         pred = x + delta + influx
 
         return pred, hidden, delta
 
 
-#class LSTMTransition(torch.nn.Module):
 class LSTMTransition(Dynamics):
     """
     Implements a single LSTM transition from t to t+1, given the previous predictions and hidden states.
@@ -807,8 +780,6 @@
 
         self.node_features = node_features
         self.dynamic_features = dynamic_features
-
-        # self.use_log_transform = kwargs.get('use_log_transform', False)
 
         n_node_in = sum(node_features.values()) + sum(dynamic_features.values()) + 1
 
@@ -941,7 +912,6 @@
         source_sink = self.hidden2sourcesink(inputs)
 
         source = source_sink[:, 0].view(-1, 1).pow(2) # total density of birds taking off (per km2)
-        #sink = F.sigmoid(source_sink[:, 1].view(-1, 1)) # fraction of landing birds
 
         sink = torch.tanh(source_sink[:, 1].view(-1, 1)).pow(2) # between 0 and 1, with initial random outputs close to 0
 
@@ -1055,9 +1025,6 @@
         self.fc_edge = torch.nn.Linear(self.n_hidden, self.n_hidden)
         self.fc_node = torch.nn.Linear(self.n_hidden, self.n_hidden)
 
-        # seed = kwargs.get('seed', 1234)
-        # torch.manual_seed(seed)
-
         self.reset_parameters()
 
     def reset_parameters(self):
@@ -1121,10 +1088,6 @@
         self.dynamic_features = dynamic_features
 
         n_node_in = sum(node_features.values()) + sum(dynamic_features.values())
-        # if self.use_uv:
-        #     n_node_in = n_node_in + 2
-
-        # torch.manual_seed(kwargs.get('seed', 1234))
 
         self.input2hidden = torch.nn.Linear(n_node_in, self.n_hidden, bias=False)
         self.lstm_layers = nn.ModuleList([nn.LSTMCell(self.n_hidden, self.n_hidden)
@@ -1148,7 +1111,6 @@
                                    feature in self.node_features], dim=1)
 
         for t in range(self.t_context):
-            # x = data.x[:, t]
 
             # dynamic features for current time step
             dynamic_features = torch.cat([data.get(feature)[..., t].reshape(data.x.size(0), -1) for
@@ -1156,24 +1118,14 @@
             inputs = torch.cat([node_features, dynamic_features], dim=1)
 
             h_t, c_t = self.update(inputs, h_t, c_t)
-            # if self.use_uv:
-            #     h_t, c_t = self.update(x, data.coords, data.env[..., t], data.areas, h_t, c_t, data.bird_uv[..., t], t=t)
-            # else:
-            #     h_t, c_t = self.update(x, data.coords, data.env[..., t], data.areas, h_t, c_t, t=t)
 
         return h_t, c_t
 
-    # def update(self, x, coords, env, areas, h_t, c_t, bird_uv=None, t=None):
     def update(self, inputs, h_t, c_t):
         """Include information on the current time step into the hidden state."""
 
-        # if self.use_uv:
-        #     inputs = torch.cat([x.view(-1, 1), coords, env, areas.view(-1, 1), bird_uv], dim=1)
-        # else:
-        #     inputs = torch.cat([x.view(-1, 1), coords, env, areas.view(-1, 1)], dim=1)
-
         inputs = self.input2hidden(inputs)
-        # print(f'encoder input nans = {torch.isnan(inputs).sum()}')
+
         h_t[0], c_t[0] = self.lstm_layers[0](inputs, (h_t[0], c_t[0]))
         for l in range(1, self.n_lstm_layers):
             h_t[l - 1] = F.dropout(h_t[l - 1], p=self.dropout_p, training=self.training, inplace=False)
@@ -1201,8 +1153,6 @@
         self.node_lstm = NodeLSTM(n_in, **kwargs)
         self.output_mlp = SourceSinkMLP(n_in, **kwargs)
 
-        # seed = kwargs.get('seed', 1234)
-        # torch.manual_seed(seed)
 
     def forward(self, data):
 
@@ -1267,8 +1217,6 @@
         self.force_zeros = kwargs.get('force_zeros', False)
         self.teacher_forcing = kwargs.get('teacher_forcing', 0)
 
-        # torch.manual_seed(kwargs.get('seed', 1234))
-
         self.fc_in = torch.nn.Linear(self.n_in*self.n_nodes, self.n_hidden)
         self.lstm_layers = nn.ModuleList([torch.nn.LSTMCell(self.n_hidden, self.n_hidden) for l in range(self.n_layers)])
         self.fc_out = torch.nn.Linear(self.n_hidden, self.n_nodes)
@@ -1294,7 +1242,7 @@
                                 x], dim=0).view(1, -1)
 
             # multi-layer LSTM
-            inputs = self.fc_in(inputs) #.relu()
+            inputs = self.fc_in(inputs)
             h_t[0], c_t[0] = self.lstm_layers[0](inputs, (h_t[0], c_t[0]))
             for l in range(1, self.n_layers):
                 h_t[l], c_t[l] = self.lstm_layers[l](h_t[l-1], (h_t[l], c_t[l]))
@@ -1315,11 +1263,10 @@
     Standard MLP mapping concatenated features of all nodes at time t to migration intensities
     of all nodes at time t
     """
-    # def __init__(self, in_channels, hidden_channels, out_channels, horizon, n_layers=1, dropout_p=0.5):
+
     def __init__(self, **kwargs):
         super(MLP, self).__init__()
 
-        # torch.manual_seed(seed)
         in_channels = kwargs.get('n_env') + kwargs.get('coord_dim', 2)
         hidden_channels = kwargs.get('n_hidden', 64)
         out_channels = kwargs.get('out_channels', 1)
@@ -1382,8 +1329,6 @@
         self.force_zeros = kwargs.get('force_zeros', False)
 
         self.n_in = n_env + coord_dim + self.use_acc * 2
-
-        # torch.manual_seed(kwargs.get('seed', 1234))
 
         self.fc_in = torch.nn.Linear(self.n_in, self.n_hidden)
         self.fc_hidden = nn.ModuleList([torch.nn.Linear(self.n_hidden, self.n_hidden)
