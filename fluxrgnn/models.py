import torch
from torch import nn
import torch.nn.functional as F
from torch.optim.lr_scheduler import *
from torch_geometric.nn import MessagePassing, inits
from torch_geometric.utils import to_dense_adj, degree, scatter
import pytorch_lightning as pl
import numpy as np
from sklearn.ensemble import GradientBoostingRegressor

from fluxrgnn import utils


class ForecastModel(pl.LightningModule):
    """
    Base model class for forecasting bird migration
    """

    def __init__(self, observation_model=None, **kwargs):
        super(ForecastModel, self).__init__()

        # save config
        self.save_hyperparameters()
        self.config = kwargs

        # forecasting settings
        self.horizon = max(1, kwargs.get('horizon', 1))
        self.min_horizon = max(1, kwargs.get('min_horizon', 1))
        self.t_context = max(1, kwargs.get('context', kwargs.get('test_context', 0)))
        self.tf_start = min(1.0, kwargs.get('teacher_forcing', 0.0))

        # observation model mapping cell densities to radar observations
        self.observation_model = observation_model

        self.use_log_transform = kwargs.get('use_log_transform', False)
        self.scale = kwargs.get('scale', 1.0)
        self.log_offset = kwargs.get('log_offset', 1e-8)
        self.pow_exponent = kwargs.get('pow_exponent', 0.3333)
        self.transforms = kwargs.get('transforms', [])
        self.zero_value = self.apply_forward_transforms(torch.tensor(0))
        print(f'zero value = {self.zero_value}')


    def forecast(self, data, horizon, t0=0, teacher_forcing=0):
        """
        Setup prediction for given data and run model until the max forecasting horizon is reached.

        :param data: SensorData instance containing information on static and dynamic features for one time sequence
        :param teacher_forcing: teacher forcing probability
        :return: predicted migration intensities for all cells and time points
        """

        # make sure t0 is tensor of dimension 2
        if not isinstance(t0, torch.Tensor):
            t0 = torch.tensor(t0, device=self.device)
        t0 = t0.view(-1, 1)

        # initialize forecast (including prediction for first time step)
        model_states = self.initialize(data, t0)
        forecast = [model_states['x']]

        # cell_data = data.node_type_subgraph(['cell']).to_homogeneous()
        # radar_data = data['radar']

        # predict until the max forecasting horizon is reached
        forecast_horizon = range(self.t_context + 1, self.t_context + horizon)
        for tidx in forecast_horizon:

            t = t0 + tidx

            # use gt data instead of model output with probability 'teacher_forcing'
            r = torch.rand(1)
            #if hasattr(data, 'x') and (r < teacher_forcing):
            if r < teacher_forcing:
                #print('use teacher forcing')
                # TODO: map measurements in node_storage 'radar' to cells in node_storage 'cell',
                #  or use smaller horizon instead of teacher forcing?
                #model_states['x'] = data.x[..., t - 1].view(-1, 1)
                radars_to_cells = data['radar', 'cell']
                interpolated = self.observation_model(data['radar'].x, radars_to_cells)
                model_states['x'] = tidx_select(interpolated, t - 1).view(-1, 1)
            #else:
            #    print('no ground truth data available to use for teacher forcing')
            
            
            # make prediction for next time step
            model_states = self.forecast_step(model_states, data, t, teacher_forcing)
            
            x = model_states['x']

            if self.config.get('force_zeros', False):
                local_night = tidx_select(data['cell'].local_night, t)
                x = x * local_night
                x = x + self.zero_value.to(x.device) * torch.logical_not(local_night)

            forecast.append(x)

        forecast = torch.cat(forecast, dim=-1)

        return forecast


    def initialize(self, data, t0=0):

        model_states = {}

        # make prediction for first time step
        # cell_data = data.node_type_subgraph(['cell']).to_homogeneous()
        model_states = self.forecast_step(model_states, data, t0 + self.t_context)

        return model_states


    def forecast_step(self, model_states, data, t, teacher_forcing=0):

        raise NotImplementedError


    def training_step(self, batch, batch_idx):


        # get teacher forcing probability for current epoch
        tf = self.tf_start * pow(self.config.get('teacher_forcing_gamma', 1), 
                                 self.current_epoch)
        self.log('teacher_forcing', tf)
        
        h_rate = self.config.get('increase_horizon_rate', 0)
        if h_rate > 0:
            epoch = max(0, self.current_epoch - self.config.get('increase_horizon_start', 0))
            horizon = min(self.horizon, int(epoch * h_rate) + self.min_horizon)
        else:
            horizon = self.horizon

        self.log('horizon', horizon)
        
        t0 = torch.randint(0, self.config.get('max_t0', 1), (batch.num_graphs,), device=self.device)
        
        # extract relevant data from batch
        #cell_data = batch.node_type_subgraph(['cell']).to_homogeneous()
        radar_data = batch['radar']
        
        # make predictions for all cells
        prediction = self.forecast(batch, horizon, t0=t0, teacher_forcing=tf)

        # map cell predictions to radar observations
        if self.observation_model is not None:
            cells_to_radars = batch['cell', 'radar']
            prediction = self.observation_model(prediction, cells_to_radars)
            prediction = prediction[:radar_data.num_nodes]

        #compute loss
        eval_dict = self._eval_step(radar_data, prediction, horizon,
                                    radar_mask=radar_data.train_mask, prefix='train', t0=t0)
        self.log_dict(eval_dict, batch_size=batch.num_graphs)

        return eval_dict['train/loss']


    def validation_step(self, batch, batch_idx):

        t0 = torch.randint(0, self.config.get('max_t0', 1), (batch.num_graphs,), device=self.device)

        # extract relevant data from batch
        radar_data = batch['radar']
        
        # make predictions for all cells
        prediction = self.forecast(batch, self.horizon, t0=t0)

        # apply observation model to forecast
        if self.observation_model is not None:
            cells_to_radars = batch['cell', 'radar']
            prediction = self.observation_model(prediction, cells_to_radars)
            prediction = prediction[:radar_data.num_nodes]

        # evaluate forecast
        eval_dict = self._eval_step(radar_data, prediction, self.horizon,
                                    radar_mask=radar_data.train_mask, prefix='val', t0=t0)
        self.log_dict(eval_dict, batch_size=batch.num_graphs)


    def on_test_epoch_start(self):

        self.test_results = {
                'test/mask': [], 
                'test/measurements': [], 
                'test/predictions': []
                }
        self.test_metrics = {}


    def test_step(self, batch, batch_idx):

        # extract relevant data from batch
        #cell_data = batch.node_type_subgraph(['cell']).to_homogeneous()
        radar_data = batch['radar']

        for t0 in range(self.config.get('max_t0', 1)):
            #print(t0)
            # make predictions for all cells
            prediction = self.forecast(batch, self.horizon, t0=t0)
            
            # TODO: also save full cell-level prediction? Or only do that in predict_step?

            # apply observation model to forecast
            if self.observation_model is not None:
                cells_to_radars = batch['cell', 'radar']
                prediction = self.observation_model(prediction, cells_to_radars)
                prediction = prediction[:radar_data.num_nodes]

            # compute evaluation metrics for radars used during training
            eval_dict = self._eval_step(radar_data, prediction, self.horizon,
                                        radar_mask=radar_data.train_mask, prefix='test/observed', t0=t0)
            self.log_dict(eval_dict, batch_size=batch.num_graphs)

            # compute evaluation metrics for held-out radars
            eval_dict = self._eval_step(radar_data, prediction, self.horizon,
                                        radar_mask=radar_data.test_mask, prefix='test/unobserved', t0=t0)
            self.log_dict(eval_dict, batch_size=batch.num_graphs)

            # # compute evaluation metrics as a function of the forecasting horizon
            # eval_dict_per_t = self._eval_step(radar_data, prediction, self.horizon, prefix='test', aggregate_time=False, t0=t0)
            #
            # for m, values in eval_dict_per_t.items():
            #     if m in self.test_metrics:
            #         self.test_metrics[m].append(values)
            #     else:
            #         self.test_metrics[m] = [values]

            self.test_results['test/mask'].append(
                torch.logical_not(radar_data.missing)[:, t0:t0 +self.t_context + self.horizon]
            )
            self.test_results['test/measurements'].append(
                self.transformed2raw(radar_data.x)[:, t0:t0 + self.t_context + self.horizon]
            )
            self.test_results['test/predictions'].append(
                self.transformed2raw(prediction)
            )


    def on_test_epoch_end(self):

        for m, value_list in self.test_metrics.items():
            self.test_metrics[m] = torch.concat(value_list, dim=0).reshape(-1, self.horizon)

        for m, value_list in self.test_results.items():
            self.test_results[m] = torch.stack(value_list)


    def on_predict_epoch_start(self):

        self.predict_results = {
                'predict/mask': [], 
                'predict/measurements': [], 
                'predict/radar_predictions': [],
                'predict/cell_predictions': [],
                'predict/tidx': []
                }

    def on_predict_epoch_end(self):

        for m, value_list in self.predict_results.items():
            self.predict_results[m] = torch.stack(value_list)
    
    def predict_step(self, batch, batch_idx):

        # extract relevant data from batch
        cell_data = batch['cell']
        radar_data = batch['radar']


        #for t0 in range(self.config.get('max_t0', 1)):
        
        # make predictions for all cells
        cell_prediction = self.forecast(batch, self.horizon, t0=0)

        # apply observation model to forecast
        if self.observation_model is not None:
            cells_to_radars = batch['cell', 'radar']
            radar_prediction = self.observation_model(cell_prediction, cells_to_radars)
            radar_prediction = radar_prediction[:radar_data.num_nodes]
        else:
            radar_prediction = cell_prediction

        self.predict_results['predict/mask'].append(
                torch.logical_not(radar_data.missing)[:, :self.t_context + self.horizon]
        )
        self.predict_results['predict/measurements'].append(
                self.transformed2raw(radar_data.x)[:, :self.t_context + self.horizon]
        )
        self.predict_results['predict/radar_predictions'].append(
                self.transformed2raw(radar_prediction)
        )
        self.predict_results['predict/cell_predictions'].append(
                self.transformed2raw(cell_prediction)
        )
        self.predict_results['predict/tidx'].append(cell_data.tidx[:self.t_context + self.horizon])

<<<<<<< HEAD
        result = {
            'predictions': self.transformed2raw(prediction),
            'measurements': self.transformed2raw(radar_data.x),
            'local_night': cell_data.local_night,
            'missing': radar_data.missing,
            'tidx': cell_data.tidx,
            'train_mask': radar_data.train_mask
        }
        return result
=======
        #result = {
        #    'predict/radar_predictions': self.transformed2raw(radar_prediction),
        #    'predict/cell_predictions': self.transformed2raw(cell_prediction),
        #    'predict/measurements': self.transformed2raw(radar_data.x)[:, :self.t_context + self.horizon],
        #    'predict/cell_local_night': cell_data.local_night[:, :self.t_context + self.horizon],
        #    'predict/radar_missing': radar_data.missing[:, :self.t_context + self.horizon],
        #    'predict/tidx': cell_data.tidx[:self.t_context + self.horizon]
        #}
        
        #return self.predict_results
>>>>>>> 02e6f46e

    def apply_forward_transforms(self, values: torch.Tensor):

        out = values
        for t in self.transforms:
            out = t.tensor_forward(out)

        return out

    def apply_backward_transforms(self, values: torch.Tensor):

        out = values
        for t in reversed(self.transforms):
            out = t.tensor_backward(out)

        return out

    # def to_raw(self, values):
    def transformed2raw(self, values):

        values = torch.clamp(values, min=self.zero_value.to(values.device))
        raw = self.apply_backward_transforms(values)

        # assert torch.allclose(self.apply_forward_transforms(raw), values)

        return raw

    # def to_log(self, values):
    def raw2log(self, values):

        values = torch.clamp(values, min=0)
        log = torch.log(values + self.log_offset)

        return log

    def raw2pow(self, values):

        pow = torch.pow(values, 1/3)

        return pow

    def _regularizer(self):
        return 0

    def _eval_step(self, radar_data, output, horizon, radar_mask=None, prefix='', aggregate_time=True, t0=0):

        if not isinstance(t0, torch.Tensor):
            t0 = torch.tensor(t0, device=self.device)
        t0 = t0.view(-1, 1)

        if self.config.get('force_zeros', False):
            local_mask = torch.logical_and(radar_data.local_night, torch.logical_not(radar_data.missing))
        else:
            local_mask = torch.logical_not(radar_data.missing)

        gt = tidx_select(radar_data.x, t0, steps=(self.t_context + horizon)).view(radar_data.x.size(0), -1)
        gt = gt[radar_mask, self.t_context: self.t_context + horizon]
        local_mask = tidx_select(local_mask, t0, steps=(self.t_context + horizon)).view(local_mask.size(0), -1)
        local_mask = local_mask[radar_mask, self.t_context: self.t_context + horizon]
        output = output[radar_mask, :horizon]
        
        if aggregate_time:
            gt = gt.reshape(-1)
            local_mask = local_mask.reshape(-1)
            output = output.reshape(-1)

        if self.config.get('root_transformed_loss', False):
            weights = 1 + torch.pow(gt, 0.75)
            loss = utils.MSE(output, gt, local_mask, weights)
        else:
            loss = utils.MSE(output, gt, local_mask)
        
        if self.training:
            regularizer = self._regularizer()
            loss = loss + self.config.get('regularizer_weight', 1.0) * regularizer
            eval_dict = {f'{prefix}/loss': loss,
                         f'{prefix}/log-loss': torch.log(loss),
                         f'{prefix}/regularizer': regularizer}
        else:
            eval_dict = {f'{prefix}/loss': loss,
                         f'{prefix}/log-loss': torch.log(loss)}

        if not self.training:
            raw_gt = self.transformed2raw(gt)
            raw_output = self.transformed2raw(output)
            self._add_eval_metrics(eval_dict, raw_gt, raw_output, local_mask, prefix=f'{prefix}/raw')

            log_gt = self.raw2log(raw_gt)
            log_output = self.raw2log(raw_output)
            self._add_eval_metrics(eval_dict, log_gt, log_output, local_mask, prefix=f'{prefix}/log')

            pow_gt = self.raw2pow(raw_gt)
            pow_output = self.raw2pow(raw_output)
            self._add_eval_metrics(eval_dict, pow_gt, pow_output, local_mask, prefix=f'{prefix}/pow')

        return eval_dict

    def _add_eval_metrics(self, eval_dict, gt, output, mask, prefix=''):

        # root mean squared error
        rmse = torch.sqrt(utils.MSE(output, gt, mask))
        eval_dict.update({f'{prefix}/RMSE': rmse})

        # mean absolute error
        mae = utils.MAE(output, gt, mask)
        eval_dict.update({f'{prefix}/MAE': mae})

        # symmetric mean absolute percentage error
        smape = utils.SMAPE(output, gt, mask)
        eval_dict.update({f'{prefix}/SMAPE': smape})

        # mean absolute percentage error
        mape = utils.MAPE(output, gt, mask)
        eval_dict.update({f'{prefix}/MAPE': mape})
        
        # avg residuals
        mean_res = ((output - gt) * mask).sum(0) / mask.sum(0)
        eval_dict.update({f'{prefix}/mean_residual': mean_res})

        # pseudo R squared (a.k.a "variance explained")
        r2 = utils.R2(output, gt, mask)
        eval_dict.update({f'{prefix}/R2': r2})




    def configure_optimizers(self):
        #optimizer = torch.optim.Adam(self.parameters(), lr=self.config.get('lr', 0.01))
        optimizer = self.config.get('optimizer')(self.parameters())
        #scheduler = StepLR(optimizer,
        #                   step_size=self.config.get('lr_decay', 1000),
        #                   gamma=self.config.get('lr_gamma', 1))

        scheduler_list = self.config.get('lr_schedulers', None)
        milestone_list = self.config.get('lr_milestones', None)
        if scheduler_list is not None and milestone_list is not None:
            scheduler = SequentialLR(optimizer, [s_partial(optimizer) for s_partial in scheduler_list], milestones=milestone_list)
        else:
            scheduler = ConstantLR(optimizer, factor=1.0, total_iters=1e8)

        return {"optimizer": optimizer,
                "lr_scheduler": scheduler}




class FluxRGNN(ForecastModel):
    """
    Recurrent graph neural network based on a mechanistic description of population-level movements
    on the Voronoi tesselation of sensor network sites.
    """

    def __init__(self, decoder, flux_model=None, source_sink_model=None,
                 encoder=None, boundary_model=None, initial_model=None, ground_model=None, **kwargs):
        """
        Initialize FluxRGNN and all its components.

        :param dynamics: transition model (e.g. FluxRGNNTransition, LSTMTransition or Persistence)
        :param encoder: encoder model (e.g. RecurrentEncoder)
        :param boundary_model: model handling boundary cells (e.g. Extrapolation)
        :param initial_model: model predicting the initial state
        """

        super(FluxRGNN, self).__init__(**kwargs)

        self.encoder = encoder
        self.decoder = decoder
        self.flux_model = flux_model
        self.source_sink_model = source_sink_model
        self.boundary_model = boundary_model
        self.initial_model = initial_model
        self.ground_model = ground_model


    def initialize(self, graph_data, t0=0):

        # TODO: use separate topographical / location embedding model whose output is fed to all other model components?

        cell_data = graph_data['cell']
        cell_edges = graph_data['cell', 'cell']

        if self.encoder is not None:
            # push context timeseries through encoder to initialize decoder
            h_t, c_t = self.encoder(graph_data, t0)
        else:
            h_t = [torch.zeros(cell_data.num_nodes, self.decoder.n_hidden, device=cell_data.coords.device) for
                   _ in range(self.decoder.n_lstm_layers)]
            c_t = [torch.zeros(cell_data.num_nodes, self.decoder.n_hidden, device=cell_data.coords.device) for
                   _ in range(self.decoder.n_lstm_layers)]

        self.decoder.initialize(h_t, c_t)

        self.regularizers = []

        # setup model components
        if self.boundary_model is not None:
            self.boundary_model.initialize(cell_edges)

        # relevant info for later
        if not self.training and self.config.get('store_fluxes', False):
            self.edge_fluxes = []#torch.zeros((cell_edges.edge_index.size(1), 1, self.horizon), device=cell_data.coords.device)
            self.node_flux = []#torch.zeros((cell_data.num_nodes, 1, self.horizon), device=cell_data.coords.device)
            self.node_sink = []#torch.zeros((cell_data.num_nodes, 1, self.horizon), device=cell_data.coords.device)
            self.node_source = []#torch.zeros((cell_data.num_nodes, 1, self.horizon), device=cell_data.coords.device)

        # predict initial system state
        if self.initial_model is not None:
            x = self.initial_model(graph_data, self.t_context + t0, h_t[-1])
            #x = tidx_select(cell_data.x, self.t_context + t0).view(-1, 1)
        #elif hasattr(cell_data, 'x'):
        #    x = cell_data.x[..., self.t_context - 1].view(-1, 1)
        else:
            x = torch.zeros_like(cell_data.coords[:, 0]).unsqueeze(-1)
        #print(f'initial x size = {x.size()}')

        model_states = {'x': x,
                        'hidden': h_t[-1],
                        'boundary_nodes': cell_data.boundary.view(-1, 1),
                        'inner_nodes': torch.logical_not(cell_data.boundary).view(-1, 1)}

        if self.ground_model is not None:
             #model_states['ground_states'] = self.ground_model(graph_data, self.t_context + t0, h_t[-1])
             model_states['ground_states'] = self.apply_forward_transforms(torch.ones_like(x) * 500)
             self.regularizers.append(model_states['ground_states'])
        else:
            model_states['ground_states'] = None

        return model_states

    def forecast_step(self, model_states, data, t, teacher_forcing=0):

        cell_data = data.node_type_subgraph(['cell']).to_homogeneous()

        # use gt data instead of model output with probability 'teacher_forcing'
        #r = torch.rand(1)
        #if cell_data.x is not None and (r < teacher_forcing):
            # TODO: map measurements in node_storage 'radar' to cells in node_storage 'cell',
            #  or use smaller horizon instead of teacher forcing?
            #x = cell_data.x[torch.arange(cell_data.num_nodes, device=cell_data.x.device), t - 1].view(-1, 1)
        #else:
        x = model_states['x']
        
        hidden = model_states['hidden']
        #tidx = t - self.t_context

        if self.boundary_model is not None:
            x_boundary = self.boundary_model(x)
            h_boundary = self.boundary_model(hidden)
            x = x * model_states['inner_nodes'] + x_boundary * model_states['boundary_nodes']
            hidden = hidden * model_states['inner_nodes'] + h_boundary * model_states['boundary_nodes']
            # TODO: also interpolate ground states?

        #print(f'x after boundary model: {x.size()}')

        # update hidden states
        hidden = self.decoder(x, hidden, cell_data, t)

        # predict movements
        if self.flux_model is not None:

            # predict fluxes between neighboring cells
            net_flux = self.flux_model(x, hidden, cell_data, t)

            if not self.training and self.config.get('store_fluxes', False):
                # save model component outputs
                self.edge_fluxes.append(self.flux_model.edge_fluxes)
                self.node_flux.append(self.flux_model.node_flux)
        else:
            net_flux = 0

        if self.source_sink_model is not None:

            # predict local source/sink terms
            delta, ground_states = self.source_sink_model(x, hidden, cell_data, t,
                                           ground_states=model_states['ground_states'])

            if not self.training and self.config.get('store_fluxes', False):
                # save model component outputs
                if hasattr(self.source_sink_model, 'node_source') and hasattr(self.source_sink_model, 'node_sink'):
                    self.node_source.append(self.source_sink_model.node_source)
                    self.node_sink.append(self.source_sink_model.node_sink)
                else:
                    self.node_source.append(delta)
                    self.node_sink.append(-delta)
            elif ground_states is None:
                if hasattr(self.source_sink_model, 'node_source') and hasattr(self.source_sink_model, 'node_sink'):
                    self.regularizers.append(self.source_sink_model.node_source +
                                             self.source_sink_model.node_sink)
                else:
                    self.regularizers.append(delta)
        else:
            delta = 0

        x = x + net_flux + delta
        
        model_states['x'] = x
        model_states['hidden'] = hidden
        model_states['ground_states'] = ground_states

        return model_states

    def _regularizer(self):

        if len(self.regularizers) > 0:
            regularizers = torch.cat(self.regularizers, dim=0)
            penalty = regularizers.pow(2).mean()
        else:
            penalty = 0

        return penalty


    #def on_predict_start(self):

    #    self.predict_results = {
    #            'prediction': [],
    #            'node_source': [],
    #            'node_sink': [],
    #            'node_flux': [],
    #            'edge_flux': []
    #            }

    #def on_predict_end(self):

    #    for m, value_list in self.predict_results.items():
    #        self.predict_results[m] = torch.stack(value_list)


    #def predict_step(self, batch, batch_idx):

    #    # extract relevant data from batch
    #    cell_data = batch['cell']
    #    radar_data = batch['radar']
        
    #    # make predictions for all cells
    #    prediction = self.forecast(batch, self.horizon)

        # apply observation model to forecast
        #if self.observation_model is not None:
        #    cells_to_radars = batch['cell', 'radar']
        #    prediction = self.observation_model(prediction, cells_to_radars)
        #    prediction = prediction[:radar_data.num_nodes]

    #    self.predict_results['prediction'].append(self.transformed2raw(prediction))
    #    self.predict_results['node_source'].append(self.node_source)
    #    self.predict_results['node_sink'].append(self.node_sink)
    #    self.predict_results['node_flux'].append(self.node_flux)
    #    self.predict_results['edge_flux'].append(self.edge_fluxes)

        #result = {
        #    'predictions': self.to_raw(prediction),
        #    'measurements': self.to_raw(radar_data.x),
        #    'local_night': cell_data.local_night,
        #    'missing': radar_data.missing,
        #    'tidx': cell_data.tidx
        #}
        
    #    return prediction

    #def predict_step(self, batch, batch_idx):

    #    # make predictions
    #    output = self.to_raw(self.forecast(batch))
    #    gt = self.to_raw(batch.y) if hasattr(batch, 'y') else None

    #    # get fluxes along edges
    #    #adj = to_dense_adj(batch.edge_index, edge_attr=self.edge_fluxes)
    #    #edge_fluxes = adj.view(batch.num_nodes, batch.num_nodes, -1)

    #    # get net fluxes per node
    #    #influxes = edge_fluxes.sum(1)
    #    #outfluxes = edge_fluxes.permute(1, 0, 2).sum(1)

    #    #if hasattr(batch, 'fluxes'):
    #    #    # compute approximate fluxes from radar data
    #    #    radar_fluxes = to_dense_adj(batch.edge_index, edge_attr=batch.fluxes).view(
    #    #        batch.num_nodes, batch.num_nodes, -1)
    #    #else:
    #    #    radar_fluxes = None

    #    result = {
    #        'y_hat': output,
    #        'y': gt,
    #        #'influx': influxes,
    #        #'outflux': outfluxes,
    #        #'source': self.node_source,
    #        #'sink': self.node_sink,
    #        #'edge_fluxes': edge_fluxes,
    #        #'radar_fluxes': radar_fluxes,
    #        'local_night': batch.local_night,
    #        'missing': batch.missing,
    #        'tidx': batch.tidx
    #    }
    #    return result


class LocalMLPForecast(ForecastModel):
    """
    Forecast model using a local MLP with parameters shared across time and space.
    """

    def __init__(self, static_cell_features, dynamic_cell_features, **kwargs):
        """
        Initialize LocalMLPForecast and all its components.
        """

        super(LocalMLPForecast, self).__init__(**kwargs)

        self.static_cell_features = static_cell_features
        self.dynamic_cell_features = dynamic_cell_features

        # setup model
        n_in = sum(static_cell_features.values()) + sum(dynamic_cell_features.values())
        self.mlp = NodeMLP(n_in, **kwargs)


    def forecast_step(self, model_states, data, t, *args, **kwargs):

        cell_data = data.node_type_subgraph(['cell']).to_homogeneous()

        # static features
        node_features = torch.cat([cell_data.get(feature).reshape(data.num_nodes, -1) for
                                   feature in self.static_cell_features], dim=1)

        # dynamic features for current time step t
        dynamic_features = torch.cat([tidx_select(cell_data.get(feature), t).reshape(cell_data.num_nodes, -1) for
                                      feature in self.dynamic_cell_features], dim=1)

        # combined features
        inputs = torch.cat([node_features, dynamic_features], dim=1)

        x = self.mlp(inputs)

        if self.config.get('square_output', False):
            x = torch.pow(x, 2)

        if self.config.get('force_zeros', False):
            x = x * tidx_select(cell_data.local_night, t)
            x = x + self.zero_value.to(x.device) * torch.logical_not(tidx_select(cell_data.local_night, t))

        model_states['x'] = x

        return model_states


class RadarToCellForecast(ForecastModel):


    def __init__(self, **kwargs):

        super(RadarToCellForecast, self).__init__(**kwargs)

        self.radar2cell = RadarToCellInterpolation(**kwargs)


    def forecast_step(self, model_states, data, t, *args, **kwargs):

        x = self.radar2cell(data, t)

        model_states['x'] = x

        return model_states




class NodeMLP(torch.nn.Module):
    """Standard MLP mapping concatenated features of a single nodes at time t to migration intensities at time t."""

    def __init__(self, n_in, **kwargs):
        super(NodeMLP, self).__init__()

        self.dropout_p = kwargs.get('dropout_p', 0)
        self.n_hidden = kwargs.get('n_hidden', 16)
        self.n_layers = kwargs.get('n_fc_layers', 1)

        self.fc_in = torch.nn.Linear(n_in, self.n_hidden)
        self.fc_hidden = nn.ModuleList([torch.nn.Linear(self.n_hidden, self.n_hidden)
                                        for _ in range(self.n_layers - 1)])
        self.fc_out = torch.nn.Linear(self.n_hidden, 1)

        self.reset_parameters()

    def reset_parameters(self):

        self.fc_hidden.apply(init_weights)
        init_weights(self.fc_in)
        init_weights(self.fc_out)


    def forward(self, features):

        # use only location-specific features to predict migration intensities

        x = F.relu(self.fc_in(features))
        x = F.dropout(x, p=self.dropout_p, training=self.training)

        for l in self.fc_hidden:
            x = F.relu(l(x))
            x = F.dropout(x, p=self.dropout_p, training=self.training)

        x = self.fc_out(x)

        return x


# class Persistence(torch.nn.Module):
#
#     def __init__(self):
#
#         super(Persistence, self).__init__()
#
#     def initialize(self, *args):
#
#         return None
#
#     def forward(self, data, x, hidden, *args, **kwargs):
#
#         return x, hidden


class SeasonalityForecast(ForecastModel):
    """
    Forecast model using the seasonal patterns from the training data to predict animal densities.
    """

    def __init__(self, **kwargs):
        """
        Initialize SeasonalityForecast model.
        """

        super(SeasonalityForecast, self).__init__(**kwargs)

        self.automatic_optimization = False

    def forecast_step(self, model_states, data, t, *args, **kwargs):
        cell_data = data.node_type_subgraph(['cell']).to_homogeneous()
        #print(data.ridx.device, self.seasonal_patterns.device)
        # get typical density for each radars at the given time point
        # print(data.tidx.min(), data.tidx.max(), self.seasonal_patterns.size())
        model_states['x'] = self.seasonal_patterns[cell_data.cidx, cell_data.tidx[t]].view(-1, 1)

        return model_states

    def training_step(self, batch, batch_idx):
        pass

    def validation_step(self, batch, batch_idx):
        pass

    def configure_optimizers(self):
        return None


class XGBoostForecast(ForecastModel):
    """
    Forecast model using XGBoost to predict local animal densities.
    """

    def __init__(self, xgboost, static_cell_features, dynamic_cell_features, **kwargs):
        """
        Initialize XGBoostForecast model.
        """

        super(XGBoostForecast, self).__init__(**kwargs)

        self.automatic_optimization = False

        self.static_cell_features = static_cell_features
        self.dynamic_cell_features = dynamic_cell_features

        self.xgboost = xgboost

    def fit_xgboost(self, X, y):

        self.xgboost.fit(X, y)

    def forecast_step(self, model_states, data, t, *args, **kwargs):

        cell_data = data.node_type_subgraph(['cell']).to_homogeneous()

        # static graph features
        node_features = torch.cat([cell_data.get(feature).reshape(cell_data.coords.size(0), -1) for
                                   feature in self.static_cell_features], dim=1)

        # dynamic features for current and previous time step
        dynamic_features = torch.cat([tidx_select(cell_data.get(feature), t).reshape(cell_data.coords.size(0), -1) for
                                         feature in self.dynamic_cell_features], dim=1)

        # combined features
        inputs = torch.cat([node_features, dynamic_features], dim=1).detach().numpy()

        # apply XGBoost
        model_states['x'] = torch.tensor(self.xgboost.predict(inputs)).view(-1, 1)

        return model_states

    def training_step(self, batch, batch_idx):
        pass

    def validation_step(self, batch, batch_idx):
        pass

    def configure_optimizers(self):
        return None


# class Dynamics(MessagePassing):
#
#     def __init__(self, **kwargs):
#         super(Dynamics, self).__init__(aggr='add', node_dim=0)
#
#         self.use_log_transform = kwargs.get('use_log_transform', False)
#
#         self.scale = kwargs.get('scale', 1.0)
#         self.log_offset = kwargs.get('log_offset', 1e-8)
#
#     def to_raw(self, values):
#
#         if self.use_log_transform:
#             log = values / self.scale
#             raw = torch.exp(log) - self.log_offset
#         else:
#             raw = values / self.scale
#
#         return raw
#
#     def to_log(self, values):
#
#         if self.use_log_transform:
#             log = values / self.scale
#         else:
#             raw = values / self.scale
#             log = torch.log(raw + self.log_offset)
#
#         return log
#
#     def initialize(self, data, *args):
#         pass
#
#     def forward(self, x, hidden, graph_data, t):
#         raise NotImplementedError


class Fluxes(MessagePassing):
    """
    Predicts fluxes for time step t -> t+1, given previous predictions and hidden states.
    """

    def __init__(self, static_cell_features, edge_features, dynamic_cell_features, **kwargs):
        """
        Initialize Fluxes.

        :param node_features: tensor containing all static node features
        :param edge_features: tensor containing all static edge features
        :param dynamic_features: tensor containing all dynamic node features
        :param n_graph_layers: number of graph NN layers to use for hidden representations
        """

        super(Fluxes, self).__init__(aggr='add', node_dim=0)

        self.static_cell_features = static_cell_features
        self.edge_features = edge_features
        self.dynamic_cell_features = dynamic_cell_features

        n_edge_in = sum(edge_features.values()) + 2 * sum(dynamic_cell_features.values())

        # setup model components
        self.edge_mlp = EdgeFluxMLP(n_edge_in, **kwargs)
        #self.input2hidden = torch.nn.Linear(n_edge_in, kwargs.get('n_hidden'), bias=False)
        #self.edge_mlp = MLP(2 * kwargs.get('n_hidden'), 1, **kwargs)
        n_graph_layers = kwargs.get('n_graph_layers', 0)
        self.graph_layers = nn.ModuleList([GraphLayer(**kwargs) for l in range(n_graph_layers)])

        self.use_log_transform = kwargs.get('use_log_transform', False)

        # self.scale = kwargs.get('scale', 1.0)
        # self.log_offset = kwargs.get('log_offset', 1e-8)

        self.transforms = kwargs.get('transforms', [])
        self.zero_value = self.apply_forward_transforms(torch.tensor(0))

    def apply_backward_transforms(self, values: torch.Tensor):

        out = values
        for t in reversed(self.transforms):
            out = t.tensor_backward(out)

        return out

    def apply_forward_transforms(self, values: torch.Tensor):

        out = values
        for t in self.transforms:
            out = t.tensor_forward(out)

        return out

    def transformed2raw(self, values):

        values = torch.clamp(values, min=self.zero_value.to(values.device))
        raw = self.apply_backward_transforms(values)

        return raw


    def forward(self, x, hidden, graph_data, t):
        """
        Predict fluxes for one time step.

        :return x: predicted migration intensities for all cells and time points
        :return hidden: updated hidden states for all cells and time points
        :param graph_data: SensorData instance containing information on static and dynamic features
        :param t: time index
        """

        # propagate hidden states through graph to combine spatial information
        hidden_sp = hidden
        for layer in self.graph_layers:
            hidden_sp = layer([graph_data.edge_index, hidden_sp])

        # static graph features
        node_features = torch.cat([graph_data.get(feature).reshape(x.size(0), -1) for
                                   feature in self.static_cell_features], dim=1)
        edge_features = torch.cat([graph_data.get(feature).reshape(graph_data.edge_index.size(1), -1) for
                                   feature in self.edge_features], dim=1)

        # dynamic features for current and previous time step
        dynamic_features_t0 = torch.cat([tidx_select(graph_data.get(feature), t).reshape(x.size(0), -1) for
                                         feature in self.dynamic_cell_features], dim=1)
        dynamic_features_t1 = torch.cat([tidx_select(graph_data.get(feature), t-1).reshape(x.size(0), -1) for
                                         feature in self.dynamic_cell_features], dim=1)

        # message passing through graph
        net_flux = self.propagate(graph_data.edge_index,
                                          reverse_edges=graph_data.reverse_edges,
                                          x=x,
                                          hidden=hidden,
                                          hidden_sp=hidden_sp,
                                          node_features=node_features,
                                          edge_features=edge_features,
                                          dynamic_features_t0=dynamic_features_t0,
                                          dynamic_features_t1=dynamic_features_t1,
                                          areas=graph_data.areas)

        if not self.training:
            if self.use_log_transform:
                raw_net_flux = self.transformed2raw(x) * net_flux
            else:
                raw_net_flux = self.transformed2raw(net_flux)
            self.node_flux = raw_net_flux  # birds/km2 flying in/out of cell i

        return net_flux


    def message(self, x_i, x_j, hidden_sp_j, dynamic_features_t0_i, dynamic_features_t1_j,
                edge_features, reverse_edges, areas_i, areas_j):
        """
        Construct message from node j to node i (for all edges in parallel)

        :param x_i: features of nodes i with shape [#edges, #node_features]
        :param x_j: features of nodes j with shape [#edges, #node_features]
        :param hidden_sp_j: hidden features of nodes j with shape [#edges, #hidden_features]
        :param dynamic_features_t0_i: dynamic features for nodes i with shape [#edges, #features]
        :param dynamic_features_t1_j: dynamic features for nodes j from the previous time step with shape [#edges, #features]
        :param edge_features: edge attributes for edges (j->i) with shape [#edges, #features]
        :param reverse_edges: edge index for reverse edges (i->j)
        :param areas_i: Voronoi cell areas for nodes i
        :param areas_j: Voronoi cell areas for nodes j
        :return: edge fluxes with shape [#edges, 1]
        """

        inputs = [dynamic_features_t0_i, dynamic_features_t1_j, edge_features]
        #inputs = [dynamic_features_t0_i, dynamic_features_t1_j, edge_features, hidden_sp_j]
        inputs = torch.cat(inputs, dim=1)

        #embedding = self.input2hidden(inputs)
        #inputs = torch.cat([embedding, hidden_sp_j], dim=1)

        # total flux from cell j to cell i
        # TODO: use relative face length as input (face length / total cell boundary)
        flux = self.edge_mlp(inputs, hidden_sp_j)
        #flux = self.edge_mlp(inputs)
        #flux = torch.tanh(flux).pow(2)  # between 0 and 1, with initial random outputs close to 0

        # TODO: add flux for self-edges and then use pytorch_geometric.utils.softmax(flux, edge_index[0])
        #  to make sure that mass is conserved
        # flux = flux * x_j * areas_j.view(-1, 1)

        if self.use_log_transform:
            total_i = torch.exp(x_i) * areas_i.view(-1, 1)
            total_j = torch.exp(x_j) * areas_j.view(-1, 1)
            in_flux = flux * total_j / total_i
            out_flux = flux[reverse_edges]
            net_flux = in_flux - out_flux
        else:
            in_flux = flux * x_j * areas_j.view(-1, 1)
            out_flux = in_flux[reverse_edges]
            net_flux = (in_flux - out_flux) / areas_i.view(-1, 1)  # net influx into cell i per km2
            #print(f'min net flux: {net_flux.min()}, max net flux: {net_flux.max()}')
            #print(f'min x: {x_j.min()}, max x: {x_j.max()}')
        if not self.training:
            # convert to raw quantities
            if self.use_log_transform:
                raw_out_flux = out_flux * self.transformed2raw(x_i) * areas_i.view(-1, 1)
                self.edge_fluxes = raw_out_flux[reverse_edges] - raw_out_flux
            else:
                self.edge_fluxes = self.transformed2raw(in_flux - out_flux)

        return net_flux.view(-1, 1)


class NumericalFluxes(MessagePassing):
    """
    Predicts velocities given previous predictions and hidden states,
    and computes corresponding numerical fluxes for time step t -> t+1.
    """

    def __init__(self, static_cell_features, dynamic_cell_features, **kwargs):
        """
        Initialize NumericalFluxes.

        :param static_cell_features: tensor containing all static node features
        :param edge_features: tensor containing all static edge features
        :param dynamic_cell_features: tensor containing all dynamic node features
        :param n_graph_layers: number of graph NN layers to use for hidden representations
        """

        super(NumericalFluxes, self).__init__(aggr='add', node_dim=0)

        self.static_cell_features = static_cell_features
        self.dynamic_cell_features = dynamic_cell_features

        n_node_in = sum(static_cell_features.values()) + sum(dynamic_cell_features.values()) + kwargs.get('n_hidden')

        # setup model components
        self.velocity_mlp = MLP(n_node_in, 2, **kwargs)

        n_graph_layers = kwargs.get('n_graph_layers', 0)
        self.graph_layers = nn.ModuleList([GraphLayer(**kwargs) for l in range(n_graph_layers)])

        self.use_log_transform = kwargs.get('use_log_transform', False)

        self.transforms = kwargs.get('transforms', [])
        self.zero_value = self.apply_forward_transforms(torch.tensor(0))

    def apply_backward_transforms(self, values: torch.Tensor):

        out = values
        for t in reversed(self.transforms):
            out = t.tensor_backward(out)

        return out

    def apply_forward_transforms(self, values: torch.Tensor):

        out = values
        for t in self.transforms:
            out = t.tensor_forward(out)

        return out

    def transformed2raw(self, values):

        values = torch.clamp(values, min=self.zero_value.to(values.device))
        raw = self.apply_backward_transforms(values)

        return raw


    def forward(self, x, hidden, graph_data, t):
        """
        Predict velocities and compute fluxes for one time step.

        :return x: predicted migration intensities for all cells and time points
        :return hidden: updated hidden states for all cells and time points
        :param graph_data: SensorData instance containing information on static and dynamic features
        :param t: time index
        """

        assert not self.use_log_transform

        # propagate hidden states through graph to combine spatial information
        hidden_sp = hidden
        for layer in self.graph_layers:
            hidden_sp = layer([graph_data.edge_index, hidden_sp])

        # static graph features
        node_features = torch.cat([graph_data.get(feature).reshape(x.size(0), -1) for
                                   feature in self.static_cell_features], dim=1)

        # dynamic features for current and previous time step
        dynamic_features_t0 = torch.cat([tidx_select(graph_data.get(feature), t).reshape(x.size(0), -1) for
                                         feature in self.dynamic_cell_features], dim=1)

        inputs = [node_features, dynamic_features_t0, hidden_sp]
        inputs = torch.cat(inputs, dim=1)

        velocities = self.velocity_mlp(inputs)

        # message passing through graph
        net_flux = self.propagate(graph_data.edge_index,
                                          reverse_edges=graph_data.reverse_edges,
                                          x=x,
                                          hidden=hidden,
                                          hidden_sp=hidden_sp,
                                          node_features=node_features,
                                          dynamic_features_t0=dynamic_features_t0,
                                          velocities=velocities,
                                          areas=graph_data.areas,
                                          face_length=graph_data.edge_face_lengths,
                                          edge_normals=graph_data.edge_normals)

        if not self.training:
            raw_net_flux = self.transformed2raw(net_flux)
            self.node_flux = raw_net_flux  # birds/km2 flying in/out of cell i

        return net_flux


    def message(self, x_j, velocities_i, velocities_j, edge_normals, reverse_edges, face_length, areas_i):
        """
        Construct message from node j to node i (for all edges in parallel)
        """

        # compute upwind fluxes from cell j to cell i
        print(f'min velocity: {velocities_j.min()}, max velocity: {velocities_j.max()}')
        edge_velocities = (velocities_i + velocities_j) / 2
        flow = (edge_normals * edge_velocities).sum(1) # velocity in direction of edge (j, i)
        flow = torch.clamp(flow, min=0) # only consider upwind flow
        in_flux = flow.view(-1, 1) * x_j.view(-1, 1) # influx from cell j to cell i [per km]
        out_flux = in_flux[reverse_edges] # outflux from cell i to cell j [per km]
        net_flux = (in_flux - out_flux) * (face_length.view(-1, 1) / areas_i.view(-1, 1)) # net flux from j to i
        print(f'min net flux: {net_flux.min()}, max net flux: {net_flux.max()}')
        if not self.training:
            # convert to raw quantities
            self.edge_fluxes = self.transformed2raw(in_flux - out_flux)

        return net_flux.view(-1, 1)



class SourceSink(torch.nn.Module):
    """
    Predict source and sink terms for time step t -> t+1, given previous predictions and hidden states.
    """

    def __init__(self, model_inputs, static_cell_features, dynamic_cell_features, **kwargs):
        """
        Initialize RecurrentDecoder module.

        :param node_features: tensor containing all static node features
        :param dynamic_features: tensor containing all dynamic node features
        """

        super(SourceSink, self).__init__()

        self.model_inputs = model_inputs
        self.static_cell_features = static_cell_features
        self.dynamic_cell_features = dynamic_cell_features

        n_node_in = sum(self.static_cell_features.values()) + \
                    sum(self.dynamic_cell_features.values()) + \
                    kwargs.get('n_hidden') + \
                    sum(self.model_inputs.values())

        # setup model components
        # self.node_lstm = NodeLSTM(n_node_in, **kwargs)
        #self.source_sink_mlp = SourceSinkMLP(n_node_in, **kwargs)
        #self.input_embedding = MLP(n_node_in, kwargs.get('n_hidden'), **kwargs)
        # self.input_embedding = torch.nn.Linear(n_node_in, kwargs.get('n_hidden'), bias=False)
        self.source_sink_mlp = MLP(n_node_in, 2, **kwargs)
        # self.source_sink_mlp = MLP(2 * kwargs.get('n_hidden'), 2, **kwargs)
        # self.source_sink_mlp = MLP(kwargs.get('n_hidden'), 2, **kwargs)

        self.use_log_transform = kwargs.get('use_log_transform', False)

        # self.scale = kwargs.get('scale', 1.0)
        # self.log_offset = kwargs.get('log_offset', 1e-8)

        self.transforms = kwargs.get('transforms', [])
        self.zero_value = self.apply_forward_transforms(torch.tensor(0))

    def apply_backward_transforms(self, values: torch.Tensor):

        out = values
        for t in reversed(self.transforms):
            out = t.tensor_backward(out)

        return out

    def apply_forward_transforms(self, values: torch.Tensor):

        out = values
        for t in self.transforms:
            out = t.tensor_forward(out)

        return out

    def transformed2raw(self, values):

        values = torch.clamp(values, min=self.zero_value.to(values.device))
        raw = self.apply_backward_transforms(values)

        return raw


    def forward(self, x, hidden, graph_data, t, ground_states=None):
        """
        Predict source and sink terms for one time step.

        :return x: predicted migration intensities for all cells and time points
        :return hidden: updated hidden states for all cells and time points
        :param graph_data: SensorData instance containing information on static and dynamic features
        :param t: time index
        :param ground_states: estimates of birds on the ground
        """

        # static graph features
        node_features = torch.cat([graph_data.get(feature).reshape(x.size(0), -1) for
                                          feature in self.static_cell_features], dim=1)

        # dynamic features for current time step
        dynamic_features_t0 = torch.cat([tidx_select(graph_data.get(feature), t).reshape(x.size(0), -1) for
                                         feature in self.dynamic_cell_features], dim=1)

        inputs = [node_features, dynamic_features_t0]
        if 'x' in self.model_inputs:
            inputs.append(x.view(-1, 1))
        if 'ground_states' in self.model_inputs:
            inputs.append(ground_states.view(-1, 1))

        inputs = torch.cat(inputs, dim=1)
        # inputs = self.input_embedding(inputs)

        inputs = torch.cat([hidden, inputs], dim=1)
        #inputs = hidden

        # hidden = self.node_lstm(inputs)
        #source, frac_sink = self.source_sink_mlp(hidden, inputs)
        source_sink = self.source_sink_mlp(inputs)

        if ground_states is None:
            # total density of birds taking off (must be positive)
            source = source_sink[:, 0].view(-1, 1).pow(2)
        else:
            # fraction of birds taking off (between 0 and 1, with initial random outputs close to 0)
            frac_source = torch.tanh(source_sink[:, 0].view(-1, 1)).pow(2)
            #frac_source = torch.sigmoid(source_sink[:, 1].view(-1, 1))

        # fraction of birds landing (between 0 and 1, with initial random outputs close to 0)
        frac_sink = torch.tanh(source_sink[:, 1].view(-1, 1)).pow(2)
        #frac_sink = torch.sigmoid(source_sink[:, 1].view(-1, 1))

        if self.use_log_transform:
            # both source and sink are fractions (total source/sink divided by current density x)
            if ground_states is not None:
                source = frac_source * torch.exp(ground_states) / torch.exp(x)
                ground_states = ground_states - frac_source + frac_sink * torch.exp(x) / torch.exp(ground_states)

            delta = source - frac_sink

        else:
            # source is the total density while sink is a fraction
            sink = frac_sink * x
            if ground_states is not None:
                source = frac_source * ground_states
                ground_states = ground_states - source + sink
            delta = source - sink


        if not self.training:
            # convert to raw quantities
            if self.use_log_transform:
                raw_x = self.transformed2raw(x)
                # TODO: make sure this conversion is correct
                self.node_source = raw_x * source # birds/km2 taking-off in cell i
                self.node_sink = raw_x * frac_sink # birds/km2 landing in cell i
            else:
                self.node_source = self.transformed2raw(source) # birds/km2 taking-off in cell i
                self.node_sink = self.transformed2raw(sink) # birds/km2 landing in cell i
        else:
            self.node_source = source
            self.node_sink = frac_sink if self.use_log_transform else sink
    
        return delta, ground_states


class DeltaMLP(torch.nn.Module):
    """
    Predict delta for time step t -> t+1, given previous predictions and hidden states.
    """

    def __init__(self, static_cell_features, dynamic_cell_features, **kwargs):
        """
        Initialize DeltaMLP module.

        :param node_features: tensor containing all static node features
        :param dynamic_features: tensor containing all dynamic node features
        """

        super(DeltaMLP, self).__init__()

        self.static_cell_features = static_cell_features
        self.dynamic_cell_features = dynamic_cell_features

        n_node_in = sum(self.static_cell_features.values()) + \
                    sum(self.dynamic_cell_features.values()) + \
                    1 + kwargs.get('n_hidden')

        # setup model components
        self.delta_mlp = MLP(n_node_in, 1, **kwargs)


    def forward(self, x, hidden, graph_data, t, ground_states=None):
        """
        Predict delta for one time step.

        :return x: predicted migration intensities for all cells and time points
        :return hidden: updated hidden states for all cells and time points
        :param graph_data: SensorData instance containing information on static and dynamic features
        :param t: time index
        :param ground_states: estimates of birds on the ground
        """

        # static graph features
        node_features = torch.cat([graph_data.get(feature).reshape(x.size(0), -1) for
                                   feature in self.static_cell_features], dim=1)

        # dynamic features for current time step
        dynamic_features_t0 = torch.cat([tidx_select(graph_data.get(feature), t).reshape(x.size(0), -1) for
                                         feature in self.dynamic_cell_features], dim=1)

        inputs = torch.cat([x.view(-1, 1), node_features, dynamic_features_t0], dim=1)
        inputs = torch.cat([hidden, inputs], dim=1)

        # inputs = self.input_embedding(inputs)
        delta = self.delta_mlp(inputs)

        return delta, None


class ObservationModel(MessagePassing):

    def __init__(self):
        
        super(ObservationModel, self).__init__(aggr='add', node_dim=0)
        
    def forward(self, cell_states, cells_to_radars):

        weighted_degree = scatter(cells_to_radars.edge_weight, cells_to_radars.edge_index[1],
                                  dim_size=cell_states.size(0), reduce='sum')
        
        predictions = self.propagate(cells_to_radars.edge_index, x=cell_states,
                                     weighted_degree=weighted_degree,
                                     edge_weight=cells_to_radars.edge_weight)

        return predictions

    def message(self, x_j, weighted_degree_i, edge_weight):
        # from cell j to radar i
        
        return x_j * edge_weight.view(-1, 1) / weighted_degree_i.view(-1, 1)


class RadarToCellGNN(MessagePassing):

    def __init__(self, static_radar_features=None, dynamic_radar_features=None, **kwargs):
        super(RadarToCellGNN, self).__init__(**kwargs)

        self.static_radar_features = {} if static_radar_features is None else static_radar_features
        self.dynamic_radar_features = {} if dynamic_radar_features is None else dynamic_radar_features

        # n_node_in = sum(self.dynamic_features.values()) + 1
        #
        # self.mlp = MLP(n_node_in, kwargs.get('n_hidden'), **kwargs)

    def forward(self, graph_data, t, *args, **kwargs):

        n_radars = graph_data['radar'].num_nodes
        n_cells = graph_data['cell'].num_nodes

        radars_to_cells = graph_data['radar', 'cell']

        static_features = [graph_data['radar'].get(feature).reshape(n_radars, -1) for
                           feature in self.static_radar_features]

        dynamic_features = [tidx_select(graph_data['radar'].get(feature), t).reshape(n_radars, -1) for
                            feature in self.dynamic_radar_features]

        all_features = torch.cat(static_features + dynamic_features, dim=1)
        dummy_features = torch.zeros((n_cells - n_radars, all_features.size(1)), device=all_features.device)
        embedded_features = torch.cat([all_features, dummy_features], dim=0)

        weighted_degree = scatter('add', radars_to_cells.edge_weight, radars_to_cells.edge_index[1])

        cell_states = self.propagate(radars_to_cells.edge_index,
                                     x=embedded_features,
                                     weighted_degree=weighted_degree,
                                     edge_weight=radars_to_cells.edge_weight)

        return cell_states

    # def message(self, x_j, edge_weight):
    #     # from radar j to cell i

    #     # TODO: use info about environment (sun elevation, etc) at cell i AND radar j to compute message
    #
    #     inputs = torch.cat([x_j, edge_weight.view(-1, 1)], dim=1)
    #
    #     m_ij = self.mlp(inputs)
    #
    #     return m_ij

    def message(self, x_j, weighted_degree_i, edge_weight):
        # from radar j to cell i
        # compute weighted average of closeby radars
        return x_j * edge_weight.view(-1, 1) / weighted_degree_i.view(-1, 1)


class InitialState(MessagePassing):
    """
    Base class for estimating initial bird densities.
    """

    def __init__(self, *args, **kwargs):
        """
        Initialize InitialState module.
        """

        super(InitialState, self).__init__(aggr='add', node_dim=0)

        self.use_log_transform = kwargs.get('use_log_transform', False)

        # self.scale = kwargs.get('scale', 1.0)
        # self.log_offset = kwargs.get('log_offset', 1e-8)

        self.transforms = kwargs.get('transforms', [])
        self.zero_value = self.apply_forward_transforms(torch.tensor(0))

    def apply_forward_transforms(self, values: torch.Tensor):

        out = values
        for t in self.transforms:
            out = t.tensor_forward(out)

        return out

    def apply_backward_transforms(self, values: torch.Tensor):

        out = values
        for t in reversed(self.transforms):
            out = t.tensor_backward(out)

        return out

    def transformed2raw(self, values):

        values = torch.clamp(values, min=self.zero_value.to(values.device))
        raw = self.apply_backward_transforms(values)

        return raw

    def forward(self, graph_data, t, *args, **kwargs):
        """
        Determine initial bird densities.

        :param graph_data: SensorData instance containing information on static and dynamic features
        :param t: time index of first forecasting step
        :return x0: initial bird density estimates
        """

        x0 = self.initial_state(graph_data, t, *args, **kwargs)
        x0 = torch.clamp(x0, min=self.zero_value.to(x0.device))

        return x0

    def initial_state(self, graph_data, t, *args, **kwargs):

        raise NotImplementedError
    


class RadarToCellInterpolation(MessagePassing):

    def __init__(self, static_radar_features=None, dynamic_radar_features=None, **kwargs):

        super(RadarToCellInterpolation, self).__init__(aggr='sum', node_dim=0)

        self.static_radar_features = {} if static_radar_features is None else static_radar_features
        self.dynamic_radar_features = {} if dynamic_radar_features is None else dynamic_radar_features

        self.n_features = sum(self.static_radar_features.values()) + \
                          sum(self.dynamic_radar_features.values())
        
    def forward(self, graph_data, t, *args, **kwargs):

        radars_to_cells = graph_data['radar', 'cell']
        n_radars = graph_data['radar'].num_nodes
        n_cells = graph_data['cell'].num_nodes

        # static features
        static_features = [graph_data['radar'].get(feature).reshape(n_radars, -1)
                           for feature in self.static_radar_features]

        # dynamic features for current time step
        dynamic_features_t0 = [tidx_select(graph_data['radar'].get(feature), t).reshape(n_radars, -1)
                               for feature in self.dynamic_radar_features]

        all_features = torch.cat(static_features + dynamic_features_t0, dim=1)
        dummy_features = torch.zeros((n_cells-n_radars, all_features.size(1)), device=all_features.device)
        embedded_features = torch.cat([all_features, dummy_features], dim=0)


        weighted_degree = scatter(radars_to_cells.edge_weight, radars_to_cells.edge_index[1],
                                  dim_size=n_cells, reduce='sum')

        cell_states = self.propagate(radars_to_cells.edge_index,
                                     x=embedded_features,
                                     weighted_degree=weighted_degree,
                                     edge_weight=radars_to_cells.edge_weight)


        # TODO: possibly learn error term with MLP?
        # if self.mlp is not None:
        #     inputs = torch.cat([cell_states, hidden], dim=1)
        #     cell_states = cell_states + self.mlp(inputs)

        return cell_states

    def message(self, x_j, weighted_degree_i, edge_weight):
        # from radar j to cell i

        # assert torch.all(x_j >= 0)
        
        return x_j * edge_weight.view(-1, 1) / weighted_degree_i.view(-1, 1)




class InitialStateMLP(InitialState):
    """
    Predict initial bird densities for all cells based on encoder hidden states.
    """

    def __init__(self, static_cell_features=None, dynamic_cell_features=None, **kwargs):
        """
        Initialize InitialState module.

        :param node_features: tensor containing all static node features
        :param dynamic_features: tensor containing all dynamic node features
        """

        super(InitialStateMLP, self).__init__(**kwargs)

        self.static_cell_features = {} if static_cell_features is None else static_cell_features
        self.dynamic_cell_features = {} if dynamic_cell_features is None else dynamic_cell_features

        n_node_in = sum(self.static_cell_features.values()) + \
                    sum(self.dynamic_cell_features.values()) + \
                    kwargs.get('n_hidden')

        self.mlp = MLP(n_node_in, 1, **kwargs)


    def initial_state(self, graph_data, t, hidden):
        """
        Predict initial bird densities.

        :param graph_data: SensorData instance containing information on static and dynamic features
        :param t: time index of first forecasting step
        :param hidden: updated hidden states for all cells and time points
        :return x0: initial state estimate
        """

        cell_data = graph_data['cell']
        num_nodes = cell_data.num_nodes

        # static graph features
        node_features = [cell_data.get(feature).reshape(num_nodes, -1) for
                                          feature in self.static_cell_features]

        # dynamic features for current and previous time step
        dynamic_features_t0 = [tidx_select(cell_data.get(feature), t).reshape(num_nodes, -1) for
                                         feature in self.dynamic_cell_features]

        inputs = torch.cat(node_features + dynamic_features_t0 + [hidden], dim=1)

        x0 = self.mlp(inputs)

        if not self.use_log_transform:
            x0 = torch.pow(x0, 2)

        return x0


class ObservationCopy(InitialState):
    """
    Copies observations to cells.
    """

    def __init__(self, **kwargs):
        """
        Initialize ObservationCopy.
        """

        super(ObservationCopy, self).__init__(**kwargs)


    def initial_state(self, graph_data, t, *args, **kwargs):

        cell_data = graph_data['cell']
        assert hasattr(cell_data, 'x')

        return tidx_select(cell_data.x, t).view(-1, 1)


class GraphInterpolation(InitialState):
    """
    Interpolates values on a partially observed graph.
    """

    def __init__(self, **kwargs):
        """
        Initialize GraphInterpolation.

        :param n_graph_layers: number of message passing rounds to use
        """

        super(GraphInterpolation, self).__init__(**kwargs)

        self.n_graph_layers = kwargs.get('n_graph_layers', 1)

    def initial_state(self, graph_data, t, *args, **kwargs):
        """
        Interpolate graph signals.

        :param graph_data: SensorData instance containing information on static and dynamic features
        :param t: time index of first forecasting step
        :return x0: initial state estimate
        """

        cell_data = graph_data['cell']

        assert hasattr(cell_data, 'x')

        observation_mask = tidx_select(cell_data.missing, t)
        validity = tidx_select(cell_data.missing, t)

        # propagate data through graph
        for _ in range(self.n_graph_layers):
            # message passing through graph
            x, validity = self.propagate(graph_data['cell', 'cell'].edge_index, x=tidx_select(cell_data.x, t), mask=observation_mask,
                                         validity=validity)#, edge_weight=graph_data.edge_weight)

        return x

    def message(self, x_j, validity_j): #, edge_weight):
        """
        Construct message from node j to node i (for all edges in parallel)
        """

        # message from node j to node i
        value = x_j * validity_j # * edge_weight
        weight = validity_j # * edge_weight

        return value, weight

    def update(self, agg_out, x, mask):
        agg_value, agg_weight = agg_out

        # fix observed nodes
        x_observed = mask * x

        # weighted average for unobserved nodes
        validity = agg_weight > 0
        agg_weight = agg_weight + torch.logical_not(validity)  # to avoid division by zero
        x_unobserved = torch.logical_not(mask) * validity * agg_value / agg_weight

        x = x_observed + x_unobserved

        return x, validity


class RecurrentDecoder(torch.nn.Module):
    """
    Recurrent neural network predicting the hidden states during forecasting.
    """

    def __init__(self, static_cell_features, dynamic_cell_features, **kwargs):
        """
        Initialize RecurrentDecoder module.

        :param node_features: tensor containing all static node features
        :param dynamic_features: tensor containing all dynamic node features
        """

        super(RecurrentDecoder, self).__init__()

        self.static_cell_features = static_cell_features
        self.dynamic_cell_features = dynamic_cell_features

        n_node_in = sum(static_cell_features.values()) + sum(dynamic_cell_features.values()) + 1

        self.node_lstm = NodeLSTM(n_node_in, **kwargs)

    def initialize(self, h_t, c_t):

        self.node_lstm.setup_states(h_t, c_t)


    def forward(self, x, hidden, graph_data, t):
        """
        Predict next hidden state.

        :return x: predicted migration intensities for all cells and time points
        :return hidden: updated hidden states for all cells and time points
        :param graph_data: SensorData instance containing information on static and dynamic features
        :param t: time index
        """

        # static graph features
        node_features = torch.cat([graph_data.get(feature).reshape(x.size(0), -1) for
                                          feature in self.static_cell_features], dim=1)

        # dynamic features for current and previous time step
        dynamic_features_t0 = torch.cat([tidx_select(graph_data.get(feature), t).reshape(x.size(0), -1) for
                                         feature in self.dynamic_cell_features], dim=1)

        #print(x.size(), node_features.size(), dynamic_features_t0.size())
        inputs = torch.cat([x.view(-1, 1), node_features, dynamic_features_t0], dim=1)

        hidden = self.node_lstm(inputs)

        return hidden




# class FluxRGNNTransition(Dynamics):
#     """
#     Implements a single FluxRGNN transition from t to t+1, given the previous predictions and hidden states.
#     """
#
#     def __init__(self, node_features, edge_features, dynamic_features,
#                  n_graph_layers=0, **kwargs):
#         """
#         Initialize FluxRGNNTransition.
#
#         :param node_features: tensor containing all static node features
#         :param edge_features: tensor containing all static edge features
#         :param dynamic_features: tensor containing all dynamic node features
#         :param n_graph_layers: number of graph NN layers to use for hidden representations
#         """
#
#         super(FluxRGNNTransition, self).__init__(**kwargs)
#
#         self.node_features = node_features
#         self.edge_features = edge_features
#         self.dynamic_features = dynamic_features
#
#         # self.use_log_transform = kwargs.get('use_log_transform', False)
#
#         n_node_in = sum(node_features.values()) + sum(dynamic_features.values()) + 1
#         n_edge_in = sum(edge_features.values()) + 2 * sum(dynamic_features.values())
#
#         # setup model components
#         self.node_lstm = NodeLSTM(n_node_in, **kwargs)
#         self.source_sink_mlp = SourceSinkMLP(n_node_in, **kwargs)
#         self.edge_mlp = EdgeFluxMLP(n_edge_in, **kwargs)
#         self.graph_layers = nn.ModuleList([GraphLayer(**kwargs) for l in range(n_graph_layers)])
#
#     def initialize(self, data, h_t, c_t):
#
#         if h_t is None or c_t is None:
#             # start with all zeros
#             h_t = [torch.zeros(data.x.size(0), self.node_lstm.n_hidden, device=data.device) for
#                    _ in range(self.node_lstm.n_lstm_layers)]
#             c_t = [torch.zeros(data.x.size(0), self.node_lstm.n_hidden, device=data.device) for
#                    _ in range(self.node_lstm.n_lstm_layers)]
#
#         self.node_lstm.setup_states(h_t, c_t)
#
#     def forward(self, x, hidden, graph_data, t):
#         """
#         Run FluxRGNN prediction for one time step.
#
#         :return x: predicted migration intensities for all cells and time points
#         :return hidden: updated hidden states for all cells and time points
#         :param graph_data: SensorData instance containing information on static and dynamic features
#         :param t: time index
#         """
#
#         # propagate hidden states through graph to combine spatial information
#         hidden_sp = hidden
#         for layer in self.graph_layers:
#             hidden_sp = layer([graph_data.edge_index, hidden_sp])
#
#         # static graph features
#         node_features = torch.cat([graph_data.get(feature).reshape(x.size(0), -1) for
#                                    feature in self.node_features], dim=1)
#         edge_features = torch.cat([graph_data.get(feature).reshape(graph_data.edge_index.size(1), -1) for
#                                    feature in self.edge_features], dim=1)
#
#         # dynamic features for current and previous time step
#         dynamic_features_t0 = torch.cat([graph_data.get(feature)[..., t].reshape(x.size(0), -1) for
#                                          feature in self.dynamic_features], dim=1)
#         dynamic_features_t1 = torch.cat([graph_data.get(feature)[..., t - 1].reshape(x.size(0), -1) for
#                                          feature in self.dynamic_features], dim=1)
#
#         # message passing through graph
#         x, hidden, delta = self.propagate(graph_data.edge_index,
#                                           reverse_edges=graph_data.reverse_edges,
#                                           x=x,
#                                           hidden=hidden,
#                                           hidden_sp=hidden_sp,
#                                           node_features=node_features,
#                                           edge_features=edge_features,
#                                           dynamic_features_t0=dynamic_features_t0,
#                                           dynamic_features_t1=dynamic_features_t1,
#                                           areas=graph_data.areas)
#
#         return x, hidden, delta
#
#     def message(self, x_i, x_j, hidden_sp_j, dynamic_features_t0_i, dynamic_features_t1_j,
#                 edge_features, reverse_edges, areas_i, areas_j):
#         """
#         Construct message from node j to node i (for all edges in parallel)
#
#         :param x_i: features of nodes i with shape [#edges, #node_features]
#         :param x_j: features of nodes j with shape [#edges, #node_features]
#         :param hidden_sp_j: hidden features of nodes j with shape [#edges, #hidden_features]
#         :param dynamic_features_t0_i: dynamic features for nodes i with shape [#edges, #features]
#         :param dynamic_features_t1_j: dynamic features for nodes j from the previous time step with shape [#edges, #features]
#         :param edge_features: edge attributes for edges (j->i) with shape [#edges, #features]
#         :param reverse_edges: edge index for reverse edges (i->j)
#         :param areas_i: Voronoi cell areas for nodes i
#         :param areas_j: Voronoi cell areas for nodes j
#         :return: edge fluxes with shape [#edges, 1]
#         """
#
#         inputs = [dynamic_features_t0_i, dynamic_features_t1_j, edge_features]
#         inputs = torch.cat(inputs, dim=1)
#
#         # total flux from cell j to cell i
#         # TODO: use relative face length as input (face length / total cell boundary)
#         flux = self.edge_mlp(inputs, hidden_sp_j)
#
#         # TODO: add flux for self-edges and then use pytorch_geometric.utils.softmax(flux, edge_index[0])
#         #  to make sure that mass is conserved
#         # flux = flux * x_j * areas_j.view(-1, 1)
#
#         if self.use_log_transform:
#             total_i = torch.exp(x_i) * areas_i.view(-1, 1)
#             total_j = torch.exp(x_j) * areas_j.view(-1, 1)
#             in_flux = flux * total_j / total_i
#             out_flux = flux[reverse_edges]
#             net_flux = in_flux - out_flux
#             raw_out_flux = out_flux * self.to_raw(x_i) * areas_i.view(-1, 1)
#             raw_net_flux = raw_out_flux[reverse_edges] - raw_out_flux
#         else:
#             in_flux = flux * x_j * areas_j.view(-1, 1)
#             out_flux = in_flux[reverse_edges]
#             net_flux = (in_flux - out_flux) / areas_i.view(-1, 1)  # net influx into cell i per km2
#             raw_net_flux = self.to_raw(in_flux - out_flux)
#
#         if not self.training:
#             self.edge_fluxes = raw_net_flux
#
#         return net_flux.view(-1, 1)
#
#     def update(self, aggr_out, x, node_features, dynamic_features_t0, areas):
#         """
#         Aggregate all received messages (fluxes) and combine them with local source/sink
#         terms into a single prediction per node.
#
#         :param aggr_out: sum of incoming messages (fluxes)
#         :param x: local densities from previous time step
#         :param node_features: tensor containing all static node features
#         :param dynamic_features_t0: tensor containing all dynamic node features
#         :param areas: Voronoi cell areas
#         :return: prediction and updated hidden states for all nodes
#         """
#
#         inputs = torch.cat([x.view(-1, 1), node_features, dynamic_features_t0], dim=1)
#
#         hidden = self.node_lstm(inputs)
#         source, sink = self.source_sink_mlp(hidden, inputs)
#
#         if self.use_log_transform:
#             # both source and sink are fractions (total source/sink divided by current density x)
#             delta = source - sink
#             raw_x = self.to_raw(x)
#             raw_source = raw_x * source
#             raw_sink = raw_x * sink
#             raw_node_flux = raw_x * aggr_out
#         else:
#             # source is the total density while sink is a fraction
#             delta = source - sink * x
#             raw_source = self.to_raw(source)
#             raw_sink = self.node_sink = self.to_raw(x) * sink
#             raw_node_flux = aggr_out
#
#         if not self.training:
#             self.node_source = raw_source  # birds/km2 taking-off in cell i
#             self.node_sink = raw_sink  # birds/km2 landing in cell i
#             self.node_flux = raw_node_flux  # birds/km2 flying in/out of cell i
#
#         influx = aggr_out
#
#         pred = x + delta + influx
#
#         return pred, hidden, delta




# class LSTMTransition(Dynamics):
#     """
#     Implements a single LSTM transition from t to t+1, given the previous predictions and hidden states.
#     """
#
#     def __init__(self, node_features, dynamic_features, *args, **kwargs):
#         """
#         Initialize LSTMransition.
#
#         :param node_features: tensor containing all static node features
#         :param dynamic_features: tensor containing all dynamic node features
#         """
#
#         super(LSTMTransition, self).__init__(**kwargs)
#
#         self.node_features = node_features
#         self.dynamic_features = dynamic_features
#
#         n_node_in = sum(node_features.values()) + sum(dynamic_features.values()) + 1
#
#         # setup model components
#         self.node_lstm = NodeLSTM(n_node_in, **kwargs)
#         self.source_sink_mlp = SourceSinkMLP(n_node_in, **kwargs)
#
#
#     def initialize(self, data, h_t, c_t):
#         if h_t is None or c_t is None:
#             # start with all zeros
#             h_t = [torch.zeros(data.x.size(0), self.node_lstm.n_hidden, device=data.device) for
#                    _ in range(self.node_lstm.n_lstm_layers)]
#             c_t = [torch.zeros(data.x.size(0), self.node_lstm.n_hidden, device=data.device) for
#                    _ in range(self.node_lstm.n_lstm_layers)]
#
#         self.node_lstm.setup_states(h_t, c_t)
#
#
#     def forward(self, x, hidden, graph_data, t):
#         """
#         Run LSTM prediction for one time step.
#
#         :return x: predicted migration intensities for all cells and time points
#         :return hidden: updated hidden states for all cells and time points
#         :param graph_data: SensorData instance containing information on static and dynamic features for one time sequence
#         :param t: time index
#         """
#
#         # static graph features
#         node_features = torch.cat([graph_data.get(feature).reshape(x.size(0), -1) for
#                                    feature in self.node_features], dim=1)
#
#         # dynamic features for current time step
#         dynamic_features = torch.cat([graph_data.get(feature)[..., t].reshape(x.size(0), -1) for
#                                       feature in self.dynamic_features], dim=1)
#
#         inputs = torch.cat([x.view(-1, 1), node_features, dynamic_features], dim=1)
#
#         hidden = self.node_lstm(inputs)
#         source, sink = self.source_sink_mlp(hidden, inputs)
#
#         if self.use_log_transform:
#             # both source and sink are fractions (total source/sink divided by current density x)
#             delta = source - sink
#             raw_source = self.to_raw(x) * source
#             raw_sink = self.to_raw(x) * sink
#         else:
#             # source is the total density while sink is a fraction
#             delta = source - sink * x
#             raw_source = self.to_raw(source)
#             raw_sink = self.node_sink = self.to_raw(x) * sink
#
#         if not self.training:
#             self.node_source = raw_source  # birds/km2 taking-off in cell i
#             self.node_sink = raw_sink  # birds/km2 landing in cell i
#
#         x = x + delta
#
#
#         return x, hidden, delta


class EdgeFluxMLP(torch.nn.Module):
    """MLP predicting relative movements (between 0 and 1) along the edges of a graph."""

    def __init__(self, n_in, **kwargs):
        super(EdgeFluxMLP, self).__init__()

        self.n_hidden = kwargs.get('n_hidden', 64)
        self.n_fc_layers = kwargs.get('n_fc_layers', 1)
        self.dropout_p = kwargs.get('dropout_p', 0)

        self.activation = kwargs.get('activation', torch.nn.ReLU())

        self.input2hidden = torch.nn.Linear(n_in, self.n_hidden, bias=False)
        #self.fc_edge_in = torch.nn.Linear(self.n_hidden * 2, self.n_hidden)
        #self.fc_edge_hidden = nn.ModuleList([torch.nn.Linear(self.n_hidden, self.n_hidden)
        #                                     for _ in range(self.n_fc_layers - 1)])
        
        #self.hidden2output = torch.nn.Linear(self.n_hidden, 1)

        self.edge_mlp = MLP(self.n_hidden * 2, 1, **kwargs)

        self.reset_parameters()

    def reset_parameters(self):
        init_weights(self.input2hidden)
        #init_weights(self.fc_edge_in)
        #self.fc_edge_hidden.apply(init_weights)
        #init_weights(self.hidden2output)
        #self.edge_mlp.apply(init_weights)

    def forward(self, inputs, hidden_j):
        inputs = self.input2hidden(inputs)
        inputs = torch.cat([inputs, hidden_j], dim=1)

        flux = self.edge_mlp(inputs)

        #flux = self.fc_edge_in(inputs)
        #flux = self.activation(flux)

        # flux = F.dropout(flux, p=self.dropout_p, training=self.training, inplace=False)

        #for layer in self.fc_edge_hidden:
        #    flux = layer(flux)
        #    flux = self.activation(flux)
        #    flux = F.dropout(flux, p=self.dropout_p, training=self.training, inplace=False)

        # map hidden state to relative flux
        #flux = self.hidden2output(flux)
        # flux = torch.sigmoid(flux) # fraction of birds moving from cell j to cell i
        flux = torch.tanh(flux).pow(2) # between 0 and 1, with initial random outputs close to 0
        
        return flux


class SourceSinkMLP(torch.nn.Module):
    """MLP predicting local source and sink terms"""

    def __init__(self, n_in, **kwargs):
        super(SourceSinkMLP, self).__init__()

        self.n_hidden = kwargs.get('n_hidden', 64)
        self.dropout_p = kwargs.get('dropout_p', 0)

        self.hidden2sourcesink = torch.nn.Sequential(torch.nn.Linear(self.n_hidden + n_in, self.n_hidden),
                                                     torch.nn.Dropout(p=self.dropout_p),
                                                     torch.nn.LeakyReLU(),
                                                     torch.nn.Linear(self.n_hidden, 2))

        self.reset_parameters()

    def reset_parameters(self):
        self.hidden2sourcesink.apply(init_weights)

    def forward(self, hidden, inputs):
        inputs = torch.cat([hidden, inputs], dim=1)

        source_sink = self.hidden2sourcesink(inputs)

        source = source_sink[:, 0].view(-1, 1).pow(2) # total density of birds taking off (per km2)

        sink = torch.tanh(source_sink[:, 1].view(-1, 1)).pow(2) # between 0 and 1, with initial random outputs close to 0

        return source, sink

#
# class DeltaMLP(torch.nn.Module):
#     """MLP predicting local delta terms"""
#
#     def __init__(self, n_in, **kwargs):
#         super(DeltaMLP, self).__init__()
#
#         self.n_hidden = kwargs.get('n_hidden', 64)
#         self.dropout_p = kwargs.get('dropout_p', 0)
#
#         self.hidden2delta = torch.nn.Sequential(torch.nn.Linear(self.n_hidden + n_in, self.n_hidden),
#                                                      torch.nn.Dropout(p=self.dropout_p),
#                                                      torch.nn.LeakyReLU(),
#                                                      torch.nn.Linear(self.n_hidden, 1))
#
#         self.reset_parameters()
#
#     def reset_parameters(self):
#         self.hidden2delta.apply(init_weights)
#
#     def forward(self, hidden, inputs):
#         inputs = torch.cat([hidden, inputs], dim=1)
#
#         delta = self.hidden2delta(inputs).view(-1, 1)
#
#         return delta


class MLP(torch.nn.Module):
    """Simple MLP"""

    def __init__(self, n_in, n_out, activation, **kwargs):
        super(MLP, self).__init__()

        n_hidden = kwargs.get('n_hidden', 64)
        n_fc_layers = kwargs.get('n_fc_layers', 1)
        self.dropout_p = kwargs.get('dropout_p', 0)

        self.activation = activation
        #self.layer_norm = torch.nn.LayerNorm(n_hidden)
        #self.layer_norm = torch.nn.BatchNorm1d(n_hidden)


        self.input2hidden = torch.nn.Linear(n_in, n_hidden)
        self.hidden_layers = nn.ModuleList([torch.nn.Linear(n_hidden, n_hidden)
                                             for _ in range(n_fc_layers - 1)])
        self.hidden2output = torch.nn.Linear(n_hidden, n_out)

        self.reset_parameters()

    def reset_parameters(self):

        init_weights(self.input2hidden)
        self.hidden_layers.apply(init_weights)
        init_weights(self.hidden2output)

    def forward(self, inputs):

        hidden = self.input2hidden(inputs)
        #hidden = self.layer_norm(hidden)
        # TODO: test effect of doing dropout after activation
        hidden = F.dropout(hidden, p=self.dropout_p, training=self.training, inplace=False) 
        hidden = self.activation(hidden)

        for layer in self.hidden_layers:
            hidden = layer(hidden)
            #hidden = self.layer_norm(hidden)
            hidden = F.dropout(hidden, p=self.dropout_p, training=self.training, inplace=False)
            hidden = self.activation(hidden)

        output = self.hidden2output(hidden)

        return output



class NodeLSTM(torch.nn.Module):
    """Decoder LSTM combining hidden states with additional inputs."""

    def __init__(self, n_in, **kwargs):
        super(NodeLSTM, self).__init__()

        self.n_in = n_in
        self.n_hidden = kwargs.get('n_hidden', 64)
        self.n_lstm_layers = kwargs.get('n_lstm_layers', 2)
        self.use_encoder = kwargs.get('use_encoder', True)
        self.dropout_p = kwargs.get('dropout_p', 0)

        # node embedding
        self.input2hidden = torch.nn.Linear(self.n_in, self.n_hidden, bias=False)

        if self.use_encoder:
            self.lstm_in = torch.nn.LSTMCell(self.n_hidden * 2, self.n_hidden)
        else:
            self.lstm_in = torch.nn.LSTMCell(self.n_hidden, self.n_hidden)
        self.lstm_layers = nn.ModuleList([torch.nn.LSTMCell(self.n_hidden, self.n_hidden)
                                          for _ in range(self.n_lstm_layers - 1)])

        self.reset_parameters()

    def reset_parameters(self):

        init_weights(self.input2hidden)
        init_weights(self.lstm_in)
        self.lstm_layers.apply(init_weights)

    def setup_states(self, h, c):
        self.h = h
        self.c = c
        self.alphas = []
        self.enc_state = h[-1]

    def get_alphas(self):
        alphas = torch.stack(self.alphas)
        return alphas

    def get_hidden(self):
        return self.h[-1]

    def forward(self, inputs):

        inputs = self.input2hidden(inputs)

        if self.use_encoder:
            inputs = torch.cat([inputs, self.enc_state], dim=1)

        # lstm layers
        self.h[0], self.c[0] = self.lstm_in(inputs, (self.h[0], self.c[0]))
        for l in range(self.n_lstm_layers - 1):
            self.h[0] = F.dropout(self.h[0], p=self.dropout_p, training=self.training, inplace=False)
            self.c[0] = F.dropout(self.c[0], p=self.dropout_p, training=self.training, inplace=False)
            self.h[l + 1], self.c[l + 1] = self.lstm_layers[l](self.h[l], (self.h[l + 1], self.c[l + 1]))

        return self.h[-1]



class GraphLayer(MessagePassing):
    """
    Message passing layer for further propagation of features through the graph.

    This could help capturing long-range dependencies of fluxes on environmental conditions in non-adjacent cells.
    """

    def __init__(self, **kwargs):
        super(GraphLayer, self).__init__(aggr='add', node_dim=0)

        # model settings
        self.n_hidden = kwargs.get('n_hidden', 64)
        self.dropout_p = kwargs.get('dropout_p', 0)

        # model components
        self.fc_edge = torch.nn.Linear(self.n_hidden, self.n_hidden)
        self.fc_node = torch.nn.Linear(self.n_hidden, self.n_hidden)

        self.reset_parameters()

    def reset_parameters(self):
        init_weights(self.fc_edge)
        init_weights(self.fc_node)

    def forward(self, data):
        edge_index, inputs = data

        # message passing through graph
        out = self.propagate(edge_index, inputs=inputs)

        return out

    def message(self, inputs_i):
        # construct messages to node i for each edge (j,i)
        out = self.fc_edge(inputs_i)
        out = F.relu(out)

        return out

    def update(self, aggr_out):
        out = self.fc_node(aggr_out)

        return out


class Extrapolation(MessagePassing):
    """Boundary model that extrapolates features from inner (observed) cells/nodes to unobserved boundary cells."""

    def __init__(self, edge_index=None):
        super(Extrapolation, self).__init__(aggr='mean', node_dim=0)

        self.edge_index = edge_index

    def initialize(self, cell_edges):
        self.edge_index = cell_edges.edge_index[:, torch.logical_not(cell_edges.boundary2boundary_edges)]

    def forward(self, var):
        var = self.propagate(self.edge_index, var=var)
        return var

    def message(self, var_j):
        return var_j


class RecurrentEncoder(torch.nn.Module):
    """Encoder LSTM extracting relevant information from sequences of past environmental conditions and system states"""

    def __init__(self, radar2cell_model, static_cell_features, dynamic_cell_features, **kwargs):
        super(RecurrentEncoder, self).__init__()

        self.t_context = kwargs.get('context', 24)
        self.n_hidden = kwargs.get('n_hidden', 64)
        self.n_lstm_layers = kwargs.get('n_rnn_layers', 1)
        self.dropout_p = kwargs.get('dropout_p', 0)

        self.radar2cell_model = radar2cell_model

        self.static_cell_features = static_cell_features
        #print(static_cell_features)
        self.dynamic_cell_features = dynamic_cell_features

        # TODO: treat radar features separately

        n_node_in = sum(static_cell_features.values()) + \
                    sum(dynamic_cell_features.values()) + \
                    self.radar2cell_model.n_features

        self.input2hidden = torch.nn.Linear(n_node_in, self.n_hidden, bias=False)
        self.lstm_layers = nn.ModuleList([nn.LSTMCell(self.n_hidden, self.n_hidden)
                                          for _ in range(self.n_lstm_layers)])

        self.reset_parameters()

    def reset_parameters(self):

        self.lstm_layers.apply(init_weights)
        init_weights(self.input2hidden)

    def forward(self, data, t0=0):
        """Run encoder until the given number of context time steps has been reached."""

        cell_data = data.node_type_subgraph(['cell']).to_homogeneous()

        # initialize lstm variables
        h_t = [torch.zeros(cell_data.num_nodes, self.n_hidden, device=cell_data.coords.device)
               for _ in range(self.n_lstm_layers)]
        c_t = [torch.zeros(cell_data.num_nodes, self.n_hidden, device=cell_data.coords.device)
               for _ in range(self.n_lstm_layers)]

        static_cell_features = torch.cat([cell_data.get(feature).reshape(cell_data.num_nodes, -1)
                                   for feature in self.static_cell_features], dim=1)
        # TODO: push node_features through GNN or MLP to extract spatial representations?

        # process all context time steps and the first forecasting time step
        for tidx in range(self.t_context + 1):
            
            t = tidx + t0
            
            # dynamic features for current time step
            dynamic_cell_features = torch.cat([tidx_select(cell_data.get(feature), t).reshape(cell_data.num_nodes, -1)
                                          for feature in self.dynamic_cell_features], dim=1)
            # get radar features and map them to cells
            radar_features = self.radar2cell_model(data, t)

            #print(f'dynamic cell: {dynamic_cell_features.size()}, static cell: {static_cell_features.size()}, radar: {radar_features.size()}')
            
            inputs = torch.cat([static_cell_features, dynamic_cell_features, radar_features], dim=1)

            h_t, c_t = self.update(inputs, h_t, c_t)

        return h_t, c_t

    def update(self, inputs, h_t, c_t):
        """Include information on the current time step into the hidden state."""

        inputs = self.input2hidden(inputs)

        h_t[0], c_t[0] = self.lstm_layers[0](inputs, (h_t[0], c_t[0]))
        for l in range(1, self.n_lstm_layers):
            h_t[l - 1] = F.dropout(h_t[l - 1], p=self.dropout_p, training=self.training, inplace=False)
            c_t[l - 1] = F.dropout(c_t[l - 1], p=self.dropout_p, training=self.training, inplace=False)
            h_t[l], c_t[l] = self.lstm_layers[l](h_t[l - 1], (h_t[l], c_t[l]))

        return h_t, c_t


class GRUEncoder(torch.nn.Module):
    """Encoder LSTM extracting relevant information from sequences of past environmental conditions and system states"""

    def __init__(self, node_features, dynamic_features, **kwargs):
        super(GRUEncoder, self).__init__()

        self.t_context = kwargs.get('context', 24)
        self.n_hidden = kwargs.get('n_hidden', 64)
        self.n_layers = kwargs.get('n_rnn_layers', 1)
        self.dropout_p = kwargs.get('dropout_p', 0)

        self.node_features = node_features
        self.dynamic_features = dynamic_features

        n_node_in = sum(node_features.values()) + sum(dynamic_features.values())

        self.input2hidden = torch.nn.Linear(n_node_in, self.n_hidden, bias=False)
        self.gru_layers = nn.ModuleList([nn.GRUCell(self.n_hidden, self.n_hidden)
                                          for _ in range(self.n_gru_layers)])

        self.reset_parameters()

    def reset_parameters(self):

        self.lstm_layers.apply(init_weights)
        init_weights(self.input2hidden)

    def forward(self, data, t0=0):
        """Run encoder until the given number of context time steps has been reached."""

        # initialize lstm variables
        h_t = [torch.zeros(data.num_nodes, self.n_hidden, device=data.coords.device) for _ in range(self.n_layers)]

        node_features = torch.cat([data.get(feature).reshape(data.num_nodes, -1) for
                                   feature in self.node_features], dim=1)
        # TODO: push node_features through GNN or MLP to extract spatial representations?

        # process all context time steps and the first forecasting time step
        for tidx in range(self.t_context + 1):
            t = tidx + t0

            # dynamic features for current time step
            dynamic_features = torch.cat([tidx_select(data.get(feature), t).reshape(data.num_nodes, -1) for
                                          feature in self.dynamic_features], dim=1)
            inputs = torch.cat([node_features, dynamic_features], dim=1)

            h_t = self.update(inputs, h_t)

        return h_t

    def update(self, inputs, h_t):
        """Include information on the current time step into the hidden state."""

        inputs = self.input2hidden(inputs)

        h_t[0] = self.gru_layers[0](inputs, h_t[0])
        for l in range(1, self.n_layers):
            h_t[l - 1] = F.dropout(h_t[l - 1], p=self.dropout_p, training=self.training, inplace=False)
            h_t[l] = self.gru_layers[l](h_t[l - 1], h_t[l])

        return h_t


class LocalLSTM(torch.nn.Module):
    """FluxRGNN variant without spatial fluxes."""

    def __init__(self, n_env, coord_dim=2, **kwargs):
        super(LocalLSTM, self).__init__()

        self.horizon = kwargs.get('horizon', 40)
        self.t_context = max(1, kwargs.get('context', 1))
        self.teacher_forcing = kwargs.get('teacher_forcing', 0)
        self.use_encoder = kwargs.get('use_encoder', True)

        # model components
        n_in = n_env + coord_dim + 2
        if self.use_encoder:
            self.encoder = RecurrentEncoder(n_in, **kwargs)
        self.node_lstm = NodeLSTM(n_in, **kwargs)
        self.output_mlp = SourceSinkMLP(n_in, **kwargs)


    def forward(self, data):

        x = data.x[..., self.t_context - 1].view(-1, 1)
        y_hat = []

        if self.use_encoder:
            # push context timeseries through encoder to initialize decoder
            h_t, c_t = self.encoder(data)
            self.node_lstm.setup_states(h_t, c_t)  # , enc_states)
        else:
            # start from scratch
            h_t = [torch.zeros(data.x.size(0), self.node_lstm.n_hidden, device=x.device) for
                   _ in range(self.node_lstm.n_lstm_layers)]
            c_t = [torch.zeros(data.x.size(0), self.node_lstm.n_hidden, device=x.device) for
                   _ in range(self.node_lstm.n_lstm_layers)]
            self.node_lstm.setup_states(h_t, c_t)

        forecast_horizon = range(self.t_context, self.t_context + self.horizon)

        if not self.training:
            self.node_source = torch.zeros((data.x.size(0), 1, self.horizon), device=x.device)
            self.node_sink = torch.zeros((data.x.size(0), 1, self.horizon), device=x.device)

        for t in forecast_horizon:

            r = torch.rand(1)
            if r < self.teacher_forcing:
                x = data.x[..., t - 1].view(-1, 1)

            inputs = torch.cat([x.view(-1, 1), data.coords, data.env[..., t], data.areas.view(-1, 1)], dim=1)

            hidden = self.node_lstm(inputs)
            source, sink = self.output_mlp(hidden, inputs)
            sink = sink * x
            x = x + source - sink
            y_hat.append(x)

            if not self.training:
                self.node_source[..., t - self.t_context] = source
                self.node_sink[..., t - self.t_context] = sink

        prediction = torch.cat(y_hat, dim=-1)

        return prediction



class LSTM(torch.nn.Module):
    """Standard LSTM taking all observed/predicted bird densities and environmental features as input to LSTM"""

    def __init__(self, **kwargs):

        super(LSTM, self).__init__()

        self.horizon = kwargs.get('horizon', 40)
        self.dropout_p = kwargs.get('dropout_p', 0)
        self.n_hidden = kwargs.get('n_hidden', 16)
        self.n_in = 5 + kwargs.get('n_env', 4)
        self.n_nodes = kwargs.get('n_nodes', 22)
        self.n_layers = kwargs.get('n_layers', 1)
        self.force_zeros = kwargs.get('force_zeros', False)
        self.teacher_forcing = kwargs.get('teacher_forcing', 0)

        self.fc_in = torch.nn.Linear(self.n_in*self.n_nodes, self.n_hidden)
        self.lstm_layers = nn.ModuleList([torch.nn.LSTMCell(self.n_hidden, self.n_hidden) for l in range(self.n_layers)])
        self.fc_out = torch.nn.Linear(self.n_hidden, self.n_nodes)


    def forward(self, data):

        x = data.x[:, 0]
        h_t = [torch.zeros(1, self.n_hidden, device=x.device) for l in range(self.n_layers)]
        c_t = [torch.zeros(1, self.n_hidden, device=x.device) for l in range(self.n_layers)]

        y_hat = [x]
        for t in range(self.horizon):
            r = torch.rand(1)
            if r < self.teacher_forcing:
                x = data.x[:, t]

            # use both bird prediction/observation and environmental features as input to LSTM
            inputs = torch.cat([data.coords.flatten(),
                                data.env[..., t+1].flatten(),
                                data.local_dusk[:, t].float().flatten(),
                                data.local_dawn[:, t+1].float().flatten(),
                                x], dim=0).view(1, -1)

            # multi-layer LSTM
            inputs = self.fc_in(inputs)
            h_t[0], c_t[0] = self.lstm_layers[0](inputs, (h_t[0], c_t[0]))
            for l in range(1, self.n_layers):
                h_t[l], c_t[l] = self.lstm_layers[l](h_t[l-1], (h_t[l], c_t[l]))

            x = x + self.fc_out(h_t[-1]).tanh().view(-1)

            if self.force_zeros:
                # for locations where it is night: set birds in the air to zero
                x = x * data.local_night[:, t+1]

            y_hat.append(x)

        return torch.stack(y_hat, dim=1)


# class MLP(torch.nn.Module):
#     """
#     Standard MLP mapping concatenated features of all nodes at time t to migration intensities
#     of all nodes at time t
#     """
#
#     def __init__(self, **kwargs):
#         super(MLP, self).__init__()
#
#         in_channels = kwargs.get('n_env') + kwargs.get('coord_dim', 2)
#         hidden_channels = kwargs.get('n_hidden', 64)
#         out_channels = kwargs.get('out_channels', 1)
#         horizon = kwargs.get('horizon', 1)
#         n_layers = kwargs.get('n_fc_layers', 1)
#         dropout_p = kwargs.get('dropout_p', 0.0)
#
#         self.fc_in = torch.nn.Linear(in_channels, hidden_channels)
#         self.fc_hidden = nn.ModuleList([torch.nn.Linear(hidden_channels, hidden_channels) for _ in range(n_layers - 1)])
#         self.fc_out = torch.nn.Linear(hidden_channels, out_channels)
#         self.horizon = horizon
#         self.dropout_p = dropout_p
#
#         self.reset_parameters()
#
#     def reset_parameters(self):
#
#         init_weights(self.fc_in)
#         init_weights(self.fc_out)
#         self.fc_hidden.apply(init_weights)
#
#     def forward(self, data):
#
#         y_hat = []
#         for t in range(self.horizon + 1):
#
#             features = torch.cat([data.coords.flatten(),
#                                   data.env[..., t].flatten()], dim=0)
#             x = self.fc_in(features)
#             x = F.relu(x)
#             x = F.dropout(x, p=self.dropout_p, training=self.training)
#
#             for l in self.fc_hidden:
#                 x = l(x)
#                 x = F.relu(x)
#                 x = F.dropout(x, p=self.dropout_p, training=self.training)
#
#             x = self.fc_out(x)
#             x = x.sigmoid()
#
#             # for locations where it is night: set birds in the air to zero
#             x = x * data.local_night[:, t]
#
#             y_hat.append(x)
#
#         return torch.stack(y_hat, dim=1)
#

class LocalMLP(torch.nn.Module):
    """Standard MLP mapping concatenated features of a single nodes at time t to migration intensities at time t."""

    def __init__(self, n_env, coord_dim=2, **kwargs):
        super(LocalMLP, self).__init__()

        self.horizon = kwargs.get('horizon', 1)
        self.dropout_p = kwargs.get('dropout_p', 0)
        self.n_hidden = kwargs.get('n_hidden', 16)
        self.use_acc = kwargs.get('use_acc_vars', False)
        self.n_layers = kwargs.get('n_fc_layers', 1)
        self.force_zeros = kwargs.get('force_zeros', False)

        self.n_in = n_env + coord_dim + self.use_acc * 2

        self.fc_in = torch.nn.Linear(self.n_in, self.n_hidden)
        self.fc_hidden = nn.ModuleList([torch.nn.Linear(self.n_hidden, self.n_hidden)
                                        for _ in range(self.n_layers - 1)])
        self.fc_out = torch.nn.Linear(self.n_hidden, 1)

        self.reset_parameters()

    def reset_parameters(self):

        self.fc_hidden.apply(init_weights)
        init_weights(self.fc_in)
        init_weights(self.fc_out)


    def forward(self, data):

        y_hat = []

        for t in range(self.horizon):

            x = self.step(data.coords, data.env[..., t], acc=data.acc[..., t])

            if self.force_zeros:
                # for locations where it is night: set birds in the air to zero
                x = x * data.local_night[:, t].view(-1, 1)

            y_hat.append(x)

        prediction = torch.cat(y_hat, dim=-1)
        return prediction


    def step(self, coords, env, acc):
        # use only location-specific features to predict migration intensities
        if self.use_acc:
            features = torch.cat([coords, env, acc], dim=1)
        else:
            features = torch.cat([coords, env], dim=1)
        x = F.relu(self.fc_in(features))
        x = F.dropout(x, p=self.dropout_p, training=self.training)

        for l in self.fc_hidden:
            x = F.relu(l(x))
            x = F.dropout(x, p=self.dropout_p, training=self.training)

        x = self.fc_out(x)
        x = x.relu()

        return x


def init_weights(m):
    """Initialize model weights with Kaiming method for relu activations"""
    if type(m) == nn.Linear:
        nn.init.kaiming_normal_(m.weight, nonlinearity='relu')


def encode_position(pos):

    return torch.cat([torch.sin(pos), torch.cos(pos)])


def tidx_select(features, indices, steps=0):
        
    shape = torch.tensor(features.size()) # [graphs * nodes, ..., time steps]
    
    if indices.size(0) == 1:
        full_indices = indices.repeat(shape[0], 1) # [graphs * nodes, 1)
    else:
        full_indices = indices.repeat(1, int(shape[0] / indices.size(0))).view(-1, 1) # [graphs * nodes, 1]
    #if len(shape) > 2:
    #    full_indices = full_indices.repeat(1, torch.prod(shape[1:-1])).view(-1, 1)

    #full_indices = full_indices.view(-1)

    tidx = torch.arange(shape[-1], device=features.device).view(1, -1).repeat(shape[0], 1)
   
    #print(tidx.device, features.device, full_indices.device)
    mask = torch.logical_and(tidx >= full_indices, tidx <= full_indices + steps)

    if len(shape) > 2:
        dim1 = torch.prod(shape[1:-1])
        f = features.view(shape[0], -1, shape[-1])[mask.view(shape[0], 1, shape[-1]).repeat(1, dim1, 1)]
        #f = f.view(*shape[:-1], -1)
    else:
        f = features[mask]


    #f = features.view(-1, shape[-1])[torch.arange(torch.prod(shape[:-1]), device=features.device), full_indices]
    
    f = f.view(*shape[:-1], -1)
    
    #print(f'original shape = {shape}, after selection = {f.size()}')

    return f


def angle(x1, y1, x2, y2):
    """
    Compute angle between point (x1, y1) and point (x2, y2).

    :return: angle in degrees
    """
    y = y1 - y2
    x = x1 - x2
    rad = np.arctan2(y, x)
    deg = np.rad2deg(rad)
    deg = (deg + 360) % 360
    return deg

def distance(x1, y1, x2, y2):
    """
    Compute distance between point (x1, y1) and point (x2, y2).

    Coordinates should be given in the local CRS.

    :return: distance in kilometers
    """
    return np.linalg.norm(np.array([x1-x2, y1-y2])) / 10**3

def MSE(output, gt):
    """Compute mean squared error."""
    return torch.mean((output - gt)**2)


def train(model, train_loader, optimizer, loss_func, device, teacher_forcing=0, **kwargs):
    """Train model using the given optimizer and loss function."""

    model.train()
    loss_all = 0
    #flux_loss_weight = kwargs.get('flux_loss_weight', 0)
    for nidx, data in enumerate(train_loader):
        data = data.to(device)
        optimizer.zero_grad()
        if hasattr(model, 'teacher_forcing'):
            model.teacher_forcing = teacher_forcing
        output = model(data)
        gt = data.y

        # if flux_loss_weight > 0:
        #     penalty = flux_penalty(model, data, flux_loss_weight)
        # else:
        #     penalty = 0

        if kwargs.get('force_zeros', False):
            mask = torch.logical_and(data.local_night, torch.logical_not(data.missing))
        else:
            mask = torch.logical_not(data.missing)

        if hasattr(model, 't_context'):
            gt = gt[:, model.t_context:]
            mask = mask[:, model.t_context:]

        loss = loss_func(output, gt, mask) #+ penalty
        loss_all += data.num_graphs * float(loss)
        loss.backward()
        optimizer.step()

        del loss, output

    return loss_all


def test(model, test_loader, loss_func, device, **kwargs):
    """Run model on test data and compute loss function for each forecasting horizon separately."""

    model.eval()
    loss_all = []

    if hasattr(model, 'teacher_forcing'):
        model.teacher_forcing = 0

    for tidx, data in enumerate(test_loader):
        data = data.to(device)
        output = model(data)
        gt = data.y

        if kwargs.get('fixed_boundary', False):
            output = output[~data.boundary]
            gt = gt[~data.boundary]

        if kwargs.get('force_zeros', False):
            mask = data.local_night & ~data.missing
        else:
            mask = ~data.missing

        if hasattr(model, 't_context'):
            gt = gt[:, model.t_context:]
            mask = mask[:, model.t_context:]

        loss_all.append(torch.tensor([loss_func(output[:, t], gt[:, t], mask[:, t]).detach()
                                      for t in range(model.horizon)]))

    return torch.stack(loss_all)


# def flux_penalty(model, data, weight):
#     """Compute penalty for fluxes that do not obey mass-balance."""
#
#     inferred_fluxes = model.local_fluxes.squeeze()
#     inferred_fluxes = inferred_fluxes - inferred_fluxes[data.reverse_edges]
#     observed_fluxes = data.fluxes[..., model.t_context:].squeeze()
#
#     diff = observed_fluxes - inferred_fluxes
#     diff = torch.square(observed_fluxes) * diff  # weight timesteps with larger fluxes more
#
#     edges = data.boundary2inner_edges + data.inner2boundary_edges + data.inner_edges
#     diff = diff[edges]
#     penalty = (torch.square(diff[~torch.isnan(diff)])).mean()
#     penalty = weight * penalty
#
#     return penalty<|MERGE_RESOLUTION|>--- conflicted
+++ resolved
@@ -294,29 +294,9 @@
                 self.transformed2raw(cell_prediction)
         )
         self.predict_results['predict/tidx'].append(cell_data.tidx[:self.t_context + self.horizon])
-
-<<<<<<< HEAD
-        result = {
-            'predictions': self.transformed2raw(prediction),
-            'measurements': self.transformed2raw(radar_data.x),
-            'local_night': cell_data.local_night,
-            'missing': radar_data.missing,
-            'tidx': cell_data.tidx,
-            'train_mask': radar_data.train_mask
-        }
-        return result
-=======
-        #result = {
-        #    'predict/radar_predictions': self.transformed2raw(radar_prediction),
-        #    'predict/cell_predictions': self.transformed2raw(cell_prediction),
-        #    'predict/measurements': self.transformed2raw(radar_data.x)[:, :self.t_context + self.horizon],
-        #    'predict/cell_local_night': cell_data.local_night[:, :self.t_context + self.horizon],
-        #    'predict/radar_missing': radar_data.missing[:, :self.t_context + self.horizon],
-        #    'predict/tidx': cell_data.tidx[:self.t_context + self.horizon]
-        #}
-        
-        #return self.predict_results
->>>>>>> 02e6f46e
+        self.predict_results['predict/train_mask'].append(radar_data.train_mask)
+
+
 
     def apply_forward_transforms(self, values: torch.Tensor):
 
