import torch
from torch import nn
import torch.nn.functional as F
from torch.optim.lr_scheduler import *
from torch_geometric.nn import MessagePassing, inits
from torch_geometric.utils import to_dense_adj, degree, scatter
from torch_geometric.nn.unpool import knn_interpolate, knn
from torch_geometric_temporal.nn.recurrent import GConvLSTM, GConvGRU, DCRNN
import pytorch_lightning as pl
import numpy as np
from sklearn.ensemble import GradientBoostingRegressor

from fluxrgnn import utils


class ForecastModel(pl.LightningModule):
    """
    Base model class for forecasting bird migration
    """

    def __init__(self, observation_model=None, **kwargs):
        super(ForecastModel, self).__init__()

        # save config
        self.save_hyperparameters()
        self.config = kwargs

        # forecasting settings
        self.horizon = max(1, kwargs.get('horizon', 1))
        self.min_horizon = max(1, kwargs.get('min_horizon', 1))
        self.t_context = max(1, kwargs.get('context', kwargs.get('test_context', 0)))
        self.tf_start = min(1.0, kwargs.get('teacher_forcing', 0.0))

        # observation model mapping cell densities to radar observations
        self.observation_model = observation_model

        self.use_log_transform = kwargs.get('use_log_transform', False)
        self.scale = kwargs.get('scale', 1.0)
        self.log_offset = kwargs.get('log_offset', 1e-8)
        self.pow_exponent = kwargs.get('pow_exponent', 0.3333)
        self.transforms = [t for t in kwargs.get('transforms', []) if t.feature == 'x']
        self.zero_value = self.apply_forward_transforms(torch.tensor(0))
        print(f'zero value = {self.zero_value}')


    def forecast(self, data, horizon, t0=0, teacher_forcing=0):
        """
        Setup prediction for given data and run model until the max forecasting horizon is reached.

        :param data: SensorData instance containing information on static and dynamic features for one time sequence
        :param teacher_forcing: teacher forcing probability
        :return: predicted migration intensities for all cells and time points
        """

        
        # make sure t0 is tensor of dimension 2
        if not isinstance(t0, torch.Tensor):
            t0 = torch.tensor(t0, device=self.device)
        t0 = t0.view(-1, 1)

        # initialize forecast (including prediction for first time step)
        x = self.initialize(data, t0=t0)
        forecast = [x]
        

        
        # cell_data = data.node_type_subgraph(['cell']).to_homogeneous()
        # radar_data = data['radar']

        # predict until the max forecasting horizon is reached
        forecast_horizon = range(self.t_context + 1, self.t_context + horizon)
        for tidx in forecast_horizon:

            t = t0 + tidx

            # use gt data instead of model output with probability 'teacher_forcing'
            r = torch.rand(1)
            #if hasattr(data, 'x') and (r < teacher_forcing):
            if r < teacher_forcing:
                #print('use teacher forcing')
                # TODO: map measurements in node_storage 'radar' to cells in node_storage 'cell',
                #  or use smaller horizon instead of teacher forcing?
                #model_states['x'] = data.x[..., t - 1].view(-1, 1)
                radars_to_cells = data['radar', 'cell']
                interpolated = self.observation_model(data['radar'].x, radars_to_cells)
                x = tidx_select(interpolated, t - 1).view(-1, 1)
            #else:
            #    print('no ground truth data available to use for teacher forcing')
            
            
            # make prediction for next time step
            x = self.forecast_step(x, data, t, teacher_forcing)

            if self.config.get('force_zeros', False):
                local_night = tidx_select(data['cell'].local_night, t)
                x = x * local_night
                x = x + self.zero_value.to(x.device) * \
                                    torch.logical_not(local_night)

            forecast.append(x)

        forecast = torch.cat(forecast, dim=-1)

        return forecast


    def initialize(self, data, t0=0):

        # make prediction for first time step
        # cell_data = data.node_type_subgraph(['cell']).to_homogeneous()
        x = self.forecast_step(None, data, t0 + self.t_context)

        return x


    def forecast_step(self, x, data, t, teacher_forcing=0):

        raise NotImplementedError


    def training_step(self, batch, batch_idx):

        #print(torch.cuda.memory_allocated(), torch.cuda.max_memory_allocated())

        # get teacher forcing probability for current epoch
        tf = self.tf_start * pow(self.config.get('teacher_forcing_gamma', 1), 
                                 self.current_epoch)
        self.log('teacher_forcing', tf)
        
        h_rate = self.config.get('increase_horizon_rate', 0)
        if h_rate > 0:
            epoch = max(0, self.current_epoch - self.config.get('increase_horizon_start', 0))
            horizon = min(self.horizon, int(epoch * h_rate) + self.min_horizon)
        else:
            horizon = self.horizon

        self.log('horizon', horizon)
        
        t0 = torch.randint(0, self.config.get('max_t0', 1), (batch.num_graphs,), device=self.device)
        
        # make predictions for all cells
        prediction = self.forecast(batch, horizon, t0=t0, teacher_forcing=tf)

        # map cell predictions to radar observations
        if self.observation_model is not None:
            prediction = self.observation_model(prediction, batch['cell', 'radar'])
            prediction = prediction[:batch['radar'].num_nodes]

        #compute loss
        loss, eval_dict = self._eval_step(batch['radar'], prediction, horizon,
                                    radar_mask=batch['radar'].train_mask, prefix='train', t0=t0)
        self.log_dict(eval_dict, batch_size=batch.num_graphs)

        del prediction

        torch.cuda.empty_cache()

        return loss


    def validation_step(self, batch, batch_idx):

        t0 = torch.randint(0, self.config.get('max_t0', 1), (batch.num_graphs,), device=self.device)
        
        # make predictions for all cells
        prediction = self.forecast(batch, self.horizon, t0=t0)
        #print(f'prediction min, max = {prediction.min(), prediction.max()}')

        # apply observation model to forecast
        if self.observation_model is not None:
            prediction = self.observation_model(prediction, batch['cell', 'radar'])
            prediction = prediction[:batch['radar'].num_nodes]

        # evaluate forecast
        _, eval_dict = self._eval_step(batch['radar'], prediction, self.horizon,
                                    radar_mask=batch['radar'].train_mask, prefix='val', t0=t0)
        self.log_dict(eval_dict, batch_size=batch.num_graphs)

        del prediction


    def on_test_epoch_start(self):

        self.test_results = {
                'test/mask': [], 
                'test/train_mask': [],
                'test/measurements': [], 
                'test/predictions': [],
                #'test/cell_predictions': []
                }
        # self.test_metrics = {}


    def test_step(self, batch, batch_idx):


        for t0 in range(self.config.get('max_t0', 1)):
            #print(t0)
            # make predictions for all cells
            prediction = self.forecast(batch, self.horizon, t0=t0)
            
            # self.test_results['test/cell_predictions'].append(self.transformed2raw(prediction))

            # apply observation model to forecast
            if self.observation_model is not None:
                prediction = self.observation_model(prediction, batch['cell', 'radar'])
                prediction = prediction[:batch['radar'].num_nodes]

            # compute evaluation metrics for radars used during training
            _, eval_dict = self._eval_step(batch['radar'], prediction, self.horizon,
                                        radar_mask=batch['radar'].train_mask, prefix='test/observed', t0=t0)
            self.log_dict(eval_dict, batch_size=batch.num_graphs)

            # compute evaluation metrics for held-out radars
            _, eval_dict = self._eval_step(batch['radar'], prediction, self.horizon,
                                        radar_mask=batch['radar'].test_mask, prefix='test/unobserved', t0=t0)
            self.log_dict(eval_dict, batch_size=batch.num_graphs)

            # # compute evaluation metrics as a function of the forecasting horizon
            # eval_dict_per_t = self._eval_step(radar_data, prediction, self.horizon, prefix='test', aggregate_time=False, t0=t0)
            #
            # for m, values in eval_dict_per_t.items():
            #     if m in self.test_metrics:
            #         self.test_metrics[m].append(values)
            #     else:
            #         self.test_metrics[m] = [values]

            self.test_results['test/mask'].append(
                torch.logical_not(batch['radar'].missing)[:, t0:t0 +self.t_context + self.horizon]
            )
            self.test_results['test/train_mask'].append(batch['radar'].train_mask)
            self.test_results['test/measurements'].append(
                self.transformed2raw(batch['radar'].x)[:, t0:t0 + self.t_context + self.horizon]
            )
            self.test_results['test/predictions'].append(
                self.transformed2raw(prediction)
            )


    def on_test_epoch_end(self):

        #for m, value_list in self.test_metrics.items():
        #    self.test_metrics[m] = torch.concat(value_list, dim=0).reshape(-1, self.horizon)

        for m, value_list in self.test_results.items():
            self.test_results[m] = torch.stack(value_list)


    def on_predict_epoch_start(self):

        self.predict_results = {
                #'predict/mask': [], 
                #'predict/measurements': [], 
                #'predict/radar_predictions': [],
                'predict/cell_predictions': [],
                'predict/tidx': [],
                #'predict/train_mask': [],
                #'predict/bird_uv': []
                }

    def on_predict_epoch_end(self):

        for m, value_list in self.predict_results.items():
            self.predict_results[m] = torch.stack(value_list)
    
    def predict_step(self, batch, batch_idx):

        for t0 in [0]: #range(self.config.get('max_t0', 1)):
        
            # make predictions for all cells
            cell_prediction = self.forecast(batch, self.horizon, t0=t0)

            # apply observation model to forecast
            if self.observation_model is not None:
                radar_prediction = self.observation_model(cell_prediction, batch['cell', 'radar'])
                radar_prediction = radar_prediction[:batch['radar'].num_nodes]
            else:
                radar_prediction = cell_prediction

            #self.predict_results['predict/mask'].append(
            #    torch.logical_not(batch['radar'].missing)[:, t0: t0 + self.t_context + self.horizon]
            #)
            #self.predict_results['predict/measurements'].append(
            #    self.transformed2raw(batch['radar'].x)[:, t0: t0 + self.t_context + self.horizon]
            #)
            #self.predict_results['predict/radar_predictions'].append(
            #    self.transformed2raw(radar_prediction)
            #)
            self.predict_results['predict/cell_predictions'].append(
                self.transformed2raw(cell_prediction)
            )
            self.predict_results['predict/tidx'].append(batch['cell'].tidx[t0: t0 + self.t_context + self.horizon])
            #self.predict_results['predict/train_mask'].append(batch['radar'].train_mask)

            #self.predict_results['predict/x'].append(batch['radar'].x[..., t0: t0 + self.t_context + self.horizon])
            #self.predict_results['predict/coords'].append(batch['cell'].coords)

            #self.predict_results['predict/bird_uv'].append(batch['radar'].bird_uv[..., t0: t0 + self.t_context + self.horizon])

            self.add_additional_predict_results()

    
    def add_additional_predict_results(self):

        return 0


    def apply_forward_transforms(self, values: torch.Tensor):

        out = values
        for t in self.transforms:
            out = t.tensor_forward(out)

        return out

    def apply_backward_transforms(self, values: torch.Tensor):

        out = values
        for t in reversed(self.transforms):
            out = t.tensor_backward(out)

        return out

    # def to_raw(self, values):
    def transformed2raw(self, values):

        raw = torch.clamp(values, min=self.zero_value.to(values.device))
        raw = self.apply_backward_transforms(raw)

        # assert torch.allclose(self.apply_forward_transforms(raw), values)

        return raw

    # def to_log(self, values):
    def raw2log(self, values):

        log = torch.clamp(values, min=0)
        log = torch.log(log + self.log_offset)

        return log

    def raw2pow(self, values):

        pow = torch.pow(values, 1/3)

        return pow

    def _regularizer(self):
        return torch.zeros(1, device=self.device)

    def _eval_step(self, radar_data, output, horizon, radar_mask=None, prefix='', t0=0): #aggregate_time=True):

        if not isinstance(t0, torch.Tensor):
            t0 = torch.tensor(t0, device=self.device)
        t0 = t0.view(-1, 1)

        if self.config.get('force_zeros', False):
            local_mask = torch.logical_and(radar_data.local_night, torch.logical_not(radar_data.missing))
        else:
            local_mask = torch.logical_not(radar_data.missing)
        
        gt = tidx_select(radar_data.x, t0, steps=(self.t_context + horizon)).view(radar_data.x.size(0), -1)
        gt = gt[radar_mask, self.t_context: self.t_context + horizon].reshape(-1)
        local_mask = tidx_select(local_mask, t0, steps=(self.t_context + horizon)).view(local_mask.size(0), -1)
        local_mask = local_mask[radar_mask, self.t_context: self.t_context + horizon].reshape(-1)

        if not self.training:
            output = output[radar_mask, :horizon].reshape(-1).detach()
        else:
            output = output[radar_mask, :horizon].reshape(-1)



        if local_mask.sum() == 0:
            # no valid data points
            return 0, {}
        else:
            if self.config.get('root_transformed_loss', False):
                weights = 1 + torch.pow(self.transformed2raw(gt), 0.75)
                loss = utils.MSE(output, gt, local_mask, weights)
            else:
                loss = utils.MSE(output, gt, local_mask)
        
            if self.training:
                loss = loss + self.config.get('regularizer_weight', 1.0) * self._regularizer()
                eval_dict = {f'{prefix}/loss': loss.detach(),
                         f'{prefix}/log-loss': torch.log(loss).detach(),
                         f'{prefix}/regularizer': self._regularizer().detach()}
            else:
                eval_dict = {f'{prefix}/loss': loss.detach(),
                         f'{prefix}/log-loss': torch.log(loss).detach()}

            if not self.training:
                raw_gt = self.transformed2raw(gt)
                raw_output = self.transformed2raw(output)
                self._add_eval_metrics(eval_dict, raw_gt, raw_output, local_mask, prefix=f'{prefix}/raw')

                #print(f'gt max = {gt.max()}, prediction max = {output.max()}')
                #print(f'gt raw max = {raw_gt.max()}, prediction raw max = {raw_output.max()}')
                
                log_gt = self.raw2log(raw_gt)
                log_output = self.raw2log(raw_output)
                self._add_eval_metrics(eval_dict, log_gt, log_output, local_mask, prefix=f'{prefix}/log')

                pow_gt = self.raw2pow(raw_gt)
                pow_output = self.raw2pow(raw_output)
                self._add_eval_metrics(eval_dict, pow_gt, pow_output, local_mask, prefix=f'{prefix}/pow')

        return loss, eval_dict

    def _add_eval_metrics(self, eval_dict, gt, output, mask, prefix=''):

        # root mean squared error
        rmse = torch.sqrt(utils.MSE(output, gt, mask)).detach()
        eval_dict.update({f'{prefix}/RMSE': rmse})

        # mean absolute error
        mae = utils.MAE(output, gt, mask).detach()
        eval_dict.update({f'{prefix}/MAE': mae})

        # symmetric mean absolute percentage error
        smape = utils.SMAPE(output, gt, mask).detach()
        eval_dict.update({f'{prefix}/SMAPE': smape})

        # mean absolute percentage error
        mape = utils.MAPE(output, gt, mask).detach()
        eval_dict.update({f'{prefix}/MAPE': mape})
        
        # avg residuals
        mean_res = (((output - gt) * mask).sum(0) / mask.sum(0)).detach()
        eval_dict.update({f'{prefix}/mean_residual': mean_res})

        # pseudo R squared (a.k.a "variance explained")
        r2 = utils.R2(output, gt, mask).detach()
        eval_dict.update({f'{prefix}/R2': r2})




    def configure_optimizers(self):
        #optimizer = torch.optim.Adam(self.parameters(), lr=self.config.get('lr', 0.01))
        optimizer = self.config.get('optimizer')(self.parameters())
        #scheduler = StepLR(optimizer,
        #                   step_size=self.config.get('lr_decay', 1000),
        #                   gamma=self.config.get('lr_gamma', 1))

        scheduler_list = self.config.get('lr_schedulers', None)
        milestone_list = self.config.get('lr_milestones', None)
        if scheduler_list is not None and milestone_list is not None:
            scheduler = SequentialLR(optimizer, [s_partial(optimizer) for s_partial in scheduler_list], milestones=milestone_list)
        else:
            scheduler = ConstantLR(optimizer, factor=1.0, total_iters=1e8)

        return {"optimizer": optimizer,
                "lr_scheduler": scheduler}




class FluxRGNN(ForecastModel):
    """
    Recurrent graph neural network based on a mechanistic description of population-level movements
    on the Voronoi tesselation of sensor network sites.
    """

    def __init__(self, decoder, flux_model=None, source_sink_model=None,
                 encoder=None, boundary_model=None, initial_model=None, ground_model=None, **kwargs):
        """
        Initialize FluxRGNN and all its components.

        :param dynamics: transition model (e.g. FluxRGNNTransition, LSTMTransition or Persistence)
        :param encoder: encoder model (e.g. RecurrentEncoder)
        :param boundary_model: model handling boundary cells (e.g. Extrapolation)
        :param initial_model: model predicting the initial state
        """

        super(FluxRGNN, self).__init__(**kwargs)

        self.encoder = encoder
        self.decoder = decoder
        self.flux_model = flux_model
        self.source_sink_model = source_sink_model
        self.boundary_model = boundary_model
        self.initial_model = initial_model
        #self.ground_model = ground_model

        self.n_hidden = kwargs.get('n_hidden')
        self.store_fluxes = kwargs.get('store_fluxes', False)


    def initialize(self, graph_data, t0=0):

        # TODO: use separate topographical / location embedding model whose output is fed to all other model components?

        cell_data = graph_data['cell']
        cell_edges = graph_data['cell', 'cell']

        if self.encoder is not None:
            # push context timeseries through encoder to initialize decoder
            rnn_states = self.encoder(graph_data, t0)
            self.decoder.initialize(rnn_states)
            #h_t, c_t = self.encoder(graph_data, t0)
            #hidden = h_t[-1]
        else:
            self.decoder.initialize_zeros(cell_data.num_nodes, self.device)
            #if self.decoder is not None:
            #    h_t = [torch.zeros(cell_data.num_nodes, self.n_hidden, device=cell_data.coords.device)
            #       for _ in range(self.decoder.node_rnn.n_layers)]
            #    c_t = [torch.zeros(cell_data.num_nodes, self.n_hidden, device=cell_data.coords.device)
            #       for _ in range(self.decoder.node_rnn.n_layers)]
            #    hidden = h_t[-1]
            #else:
            #    hidden = torch.zeros(cell_data.num_nodes, self.n_hidden, device=cell_data.coords.device)

        
        #if self.decoder is not None:
        #    self.decoder.initialize(h_t, c_t)

        # hidden = h_t[-1] #self.decoder.get_hidden()
        hidden = self.decoder.get_hidden()

        self.regularizers = []

        # setup model components
        if self.boundary_model is not None:
            self.boundary_model.initialize(cell_edges)

        # relevant info for later
        if not self.training and self.store_fluxes:
            self.edge_fluxes = []#torch.zeros((cell_edges.edge_index.size(1), 1, self.horizon), device=cell_data.coords.device)
            self.node_velocity = []  # torch.zeros((cell_data.num_nodes, 1, self.horizon), device=cell_data.coords.device)
            self.node_flux = []#torch.zeros((cell_data.num_nodes, 1, self.horizon), device=cell_data.coords.device)
            self.node_sink = []#torch.zeros((cell_data.num_nodes, 1, self.horizon), device=cell_data.coords.device)
            self.node_source = []#torch.zeros((cell_data.num_nodes, 1, self.horizon), device=cell_data.coords.device)

        # predict initial system state
        if self.initial_model is not None:
            x = self.initial_model(graph_data, self.t_context + t0, hidden)
            #x = tidx_select(cell_data.x, self.t_context + t0).view(-1, 1)
        #elif hasattr(cell_data, 'x'):
        #    x = cell_data.x[..., self.t_context - 1].view(-1, 1)
        else:
            x = torch.zeros_like(cell_data.coords[:, 0]).unsqueeze(-1)
        #print(f'initial x size = {x.size()}')

        #model_states = {'x': x,
        #                'hidden': hidden,
        #                'hidden_enc': hidden if self.encoder is not None else None,
        #                'boundary_nodes': cell_data.boundary.view(-1, 1),
        #                'inner_nodes': torch.logical_not(cell_data.boundary).view(-1, 1)}

        #if self.ground_model is not None:
        #     #model_states['ground_states'] = self.ground_model(graph_data, self.t_context + t0, h_t[-1])
        #     model_states['ground_states'] = self.apply_forward_transforms(torch.ones_like(x) * 500)
        #     self.regularizers.append(model_states['ground_states'])
        #else:
        #    model_states['ground_states'] = None

        #return model_states
        return x

    def forecast_step(self, x, data, t, teacher_forcing=0):

        cell_data = data.node_type_subgraph(['cell']).to_homogeneous()

        boundary_nodes = cell_data.boundary.view(-1, 1)
        inner_nodes = torch.logical_not(boundary_nodes)
        
        # use gt data instead of model output with probability 'teacher_forcing'
        #r = torch.rand(1)
        #if cell_data.x is not None and (r < teacher_forcing):
            # TODO: map measurements in node_storage 'radar' to cells in node_storage 'cell',
            #  or use smaller horizon instead of teacher forcing?
            #x = cell_data.x[torch.arange(cell_data.num_nodes, device=cell_data.x.device), t - 1].view(-1, 1)
        #else:
        #x = model_states['x']


        # update hidden states
        #if self.decoder is not None:
        hidden = self.decoder(x, cell_data, t)

        if self.boundary_model is not None:
            h_boundary = self.boundary_model(hidden)
            hidden = hidden * inner_nodes + h_boundary * boundary_nodes
        
        # predict movements
        if self.flux_model is not None:

            # predict fluxes between neighboring cells
            net_flux = self.flux_model(x, hidden, data, t)

            #print(f'avg net flux = {net_flux.mean()}')

            if self.training and hasattr(self.flux_model, 'node_velocity'):
                #print('add velocity regularizer')
                uv_hat = self.flux_model.node_velocity
                uv_gt = tidx_select(data['radar'].bird_uv, t)
                uv_hat = self.observation_model(uv_hat, data['cell', 'radar'])
                uv_hat = uv_hat[:data['radar'].num_nodes]
                
                mask = tidx_select(torch.logical_not(data['radar'].missing), t)
                mask = mask.reshape(-1) * data['radar'].train_mask.reshape(-1)

                uv_error = uv_hat.view(data['radar'].num_nodes, -1) - uv_gt.view(data['radar'].num_nodes, -1)
                #uv_error = (uv_error * mask).sum(0) / mask.sum(0)
                uv_error = uv_error[mask]
                
                #self.regularizers.append(uv_hat.view(data['radar'].num_nodes, -1) - uv_gt.view(data['radar'].num_nodes, -1))
                #print(self.regularizers[-1].size())
                self.regularizers.append(uv_error)

            if not self.training and self.store_fluxes:
                # save model component outputs
                self.edge_fluxes.append(self.flux_model.edge_fluxes.detach())
                self.node_flux.append(self.flux_model.node_flux.detach())
                if hasattr(self.flux_model, 'node_velocity'):
                    self.node_velocity.append(self.flux_model.node_velocity.detach())
                    #print(self.flux_model.node_velocity.detach())
        else:
            net_flux = 0

        if self.source_sink_model is not None:

            # predict local source/sink terms
            delta, _ = self.source_sink_model(x, hidden, cell_data, t,
                                           ground_states=None)

            if not self.training and self.store_fluxes:
                # save model component outputs
                if hasattr(self.source_sink_model, 'node_source') and hasattr(self.source_sink_model, 'node_sink'):
                    self.node_source.append(self.source_sink_model.node_source.detach())
                    self.node_sink.append(self.source_sink_model.node_sink.detach())
                else:
                    self.node_source.append(delta.detach())
                    self.node_sink.append(-delta.detach())
            #elif ground_states is None:
            if self.training and not hasattr(self.flux_model, 'node_velocity'):
                if hasattr(self.source_sink_model, 'node_source') and hasattr(self.source_sink_model, 'node_sink'):
                    #reg = self.source_sink_model.node_source * torch.logical_not(torch.logical_and(tidx_select(cell_data.local_night, t), torch.logical_not(tidx_select(cell_data.local_night, t-1))))
                    #self.regularizers.append(reg)
                    #print('add source/sink regularizer') 
                    self.regularizers.append(self.source_sink_model.node_source +
                                              self.source_sink_model.node_sink)
            
                    #mask = torch.logical_not(torch.logical_or(tidx_select(cell_data.dusk, t),
                    #                                          tidx_select(cell_data.dawn, t)))
            
                    #self.regularizers.append(mask * (self.source_sink_model.node_source +
                    #                                 self.source_sink_model.node_sink))
                else:
                    self.regularizers.append(delta)
        else:
            delta = 0

        x = x + net_flux + delta
        
        if self.boundary_model is not None:
            # extrapolate densities to boundary cells
            x_boundary = self.boundary_model(x)
            x = x * inner_nodes + x_boundary * boundary_nodes
        return x

    def _regularizer(self):

        if len(self.regularizers) > 0:
            #print(self.regularizers)
            regularizers = torch.cat(self.regularizers, dim=0)
            penalty = regularizers.pow(2).mean()
        else:
            penalty = torch.zeros(1, device=self.device)

        return penalty

    def add_additional_predict_results(self):

        #print('store fluxes?')
        if self.store_fluxes:

            if len(self.node_source) > 0:
                if 'node_source' not in self.predict_results:
                    self.predict_results['node_source'] = []
                self.predict_results['node_source'].append(torch.cat(self.node_source, dim=-1))

            if len(self.node_sink) > 0:
                if 'node_sink' not in self.predict_results:
                    self.predict_results['node_sink'] = []
                self.predict_results['node_sink'].append(torch.cat(self.node_sink, dim=-1))

            if len(self.node_flux) > 0:
                if 'node_flux' not in self.predict_results:
                    self.predict_results['node_flux'] = []
                self.predict_results['node_flux'].append(torch.cat(self.node_flux, dim=-1))

            if len(self.node_velocity) > 0:
                if 'node_velocity' not in self.predict_results:
                    self.predict_results['node_velocity'] = []
                self.predict_results['node_velocity'].append(torch.stack(self.node_velocity, dim=-1))

            #if len(self.edge_fluxes) > 0:
            #    if 'edge_flux' not in self.predict_results:
            #        self.predict_results['edge_flux'] = []
            #    self.predict_results['edge_flux'].append(torch.cat(self.edge_fluxes, dim=-1))


    #def on_predict_start(self):

    #    self.predict_results = {
    #            'prediction': [],
    #            'node_source': [],
    #            'node_sink': [],
    #            'node_flux': [],
    #            'edge_flux': []
    #            }

    #def on_predict_end(self):

    #    for m, value_list in self.predict_results.items():
    #        self.predict_results[m] = torch.stack(value_list)


    #def predict_step(self, batch, batch_idx):

    #    # extract relevant data from batch
    #    cell_data = batch['cell']
    #    radar_data = batch['radar']
        
    #    # make predictions for all cells
    #    prediction = self.forecast(batch, self.horizon)

        # apply observation model to forecast
        #if self.observation_model is not None:
        #    cells_to_radars = batch['cell', 'radar']
        #    prediction = self.observation_model(prediction, cells_to_radars)
        #    prediction = prediction[:radar_data.num_nodes]

    #    self.predict_results['prediction'].append(self.transformed2raw(prediction))
    #    self.predict_results['node_source'].append(self.node_source)
    #    self.predict_results['node_sink'].append(self.node_sink)
    #    self.predict_results['node_flux'].append(self.node_flux)
    #    self.predict_results['edge_flux'].append(self.edge_fluxes)

        #result = {
        #    'predictions': self.to_raw(prediction),
        #    'measurements': self.to_raw(radar_data.x),
        #    'local_night': cell_data.local_night,
        #    'missing': radar_data.missing,
        #    'tidx': cell_data.tidx
        #}
        
    #    return prediction

    #def predict_step(self, batch, batch_idx):

    #    # make predictions
    #    output = self.to_raw(self.forecast(batch))
    #    gt = self.to_raw(batch.y) if hasattr(batch, 'y') else None

    #    # get fluxes along edges
    #    #adj = to_dense_adj(batch.edge_index, edge_attr=self.edge_fluxes)
    #    #edge_fluxes = adj.view(batch.num_nodes, batch.num_nodes, -1)

    #    # get net fluxes per node
    #    #influxes = edge_fluxes.sum(1)
    #    #outfluxes = edge_fluxes.permute(1, 0, 2).sum(1)

    #    #if hasattr(batch, 'fluxes'):
    #    #    # compute approximate fluxes from radar data
    #    #    radar_fluxes = to_dense_adj(batch.edge_index, edge_attr=batch.fluxes).view(
    #    #        batch.num_nodes, batch.num_nodes, -1)
    #    #else:
    #    #    radar_fluxes = None

    #    result = {
    #        'y_hat': output,
    #        'y': gt,
    #        #'influx': influxes,
    #        #'outflux': outfluxes,
    #        #'source': self.node_source,
    #        #'sink': self.node_sink,
    #        #'edge_fluxes': edge_fluxes,
    #        #'radar_fluxes': radar_fluxes,
    #        'local_night': batch.local_night,
    #        'missing': batch.missing,
    #        'tidx': batch.tidx
    #    }
    #    return result


class LocalMLPForecast(ForecastModel):
    """
    Forecast model using a local MLP with parameters shared across time and space.
    """

    def __init__(self, static_cell_features=None, dynamic_cell_features=None, **kwargs):
        """
        Initialize LocalMLPForecast and all its components.
        """

        super(LocalMLPForecast, self).__init__(**kwargs)

        self.static_cell_features = {} if static_cell_features is None else static_cell_features
        self.dynamic_cell_features = {} if dynamic_cell_features is None else dynamic_cell_features

        # setup model
        n_in = sum(self.static_cell_features.values()) + sum(self.dynamic_cell_features.values())
        self.mlp = NodeMLP(n_in, **kwargs)


    def forecast_step(self, x, data, t, *args, **kwargs):

        cell_data = data.node_type_subgraph(['cell']).to_homogeneous()

        # static features
        node_features = [cell_data.get(feature).reshape(cell_data.num_nodes, -1) for
                                   feature in self.static_cell_features]

        # dynamic features for current time step t
        dynamic_features = [tidx_select(cell_data.get(feature), t).reshape(cell_data.num_nodes, -1) for
                                      feature in self.dynamic_cell_features]

        # combined features
        inputs = torch.cat(node_features + dynamic_features, dim=1)

        x = self.mlp(inputs)

        if self.config.get('square_output', False):
            x = torch.pow(x, 2)

        if self.config.get('force_zeros', False):
            x = x * tidx_select(cell_data.local_night, t)
            x = x + self.zero_value.to(x.device) * torch.logical_not(tidx_select(cell_data.local_night, t))

        #model_states['x'] = x

        del node_features
        del dynamic_features
        del inputs
        #del x

        #return model_states
        return x


class RadarToCellForecast(ForecastModel):


    def __init__(self, **kwargs):

        super(RadarToCellForecast, self).__init__(**kwargs)

        if kwargs.get('k', None) is not None:
            self.radar2cell = RadarToCellKNNInterpolation(**kwargs)
        else:
            self.radar2cell = RadarToCellInterpolation(**kwargs)


    def forecast_step(self, x, data, t, *args, **kwargs):

        x = self.radar2cell(data, t)

        #model_states['x'] = x

        #return model_states
        return x




class NodeMLP(torch.nn.Module):
    """Standard MLP mapping concatenated features of a single nodes at time t to migration intensities at time t."""

    def __init__(self, n_in, **kwargs):
        super(NodeMLP, self).__init__()

        self.dropout_p = kwargs.get('dropout_p', 0)
        self.n_hidden = kwargs.get('n_hidden', 16)
        self.n_layers = kwargs.get('n_fc_layers', 1)

        self.fc_in = torch.nn.Linear(n_in, self.n_hidden)
        self.fc_hidden = nn.ModuleList([torch.nn.Linear(self.n_hidden, self.n_hidden)
                                        for _ in range(self.n_layers - 1)])
        self.fc_out = torch.nn.Linear(self.n_hidden, 1)

        self.reset_parameters()

    def reset_parameters(self):

        self.fc_hidden.apply(init_weights)
        init_weights(self.fc_in)
        init_weights(self.fc_out)


    def forward(self, features):

        # use only location-specific features to predict migration intensities

        x = F.relu(self.fc_in(features))
        x = F.dropout(x, p=self.dropout_p, training=self.training)

        for l in self.fc_hidden:
            x = F.relu(l(x))
            x = F.dropout(x, p=self.dropout_p, training=self.training)

        x = self.fc_out(x)

        return x


# class Persistence(torch.nn.Module):
#
#     def __init__(self):
#
#         super(Persistence, self).__init__()
#
#     def initialize(self, *args):
#
#         return None
#
#     def forward(self, data, x, hidden, *args, **kwargs):
#
#         return x, hidden


class SeasonalityForecast(ForecastModel):
    """
    Forecast model using the seasonal patterns from the training data to predict animal densities.
    """

    def __init__(self, **kwargs):
        """
        Initialize SeasonalityForecast model.
        """

        super(SeasonalityForecast, self).__init__(**kwargs)

        self.automatic_optimization = False

    def forecast_step(self, x, data, t, *args, **kwargs):
        cell_data = data.node_type_subgraph(['cell']).to_homogeneous()
        #print(data.ridx.device, self.seasonal_patterns.device)
        # get typical density for each radars at the given time point
        # print(data.tidx.min(), data.tidx.max(), self.seasonal_patterns.size())
        x = self.seasonal_patterns[cell_data.cidx, cell_data.tidx[t]].view(-1, 1)

        return x

    def training_step(self, batch, batch_idx):
        pass

    def validation_step(self, batch, batch_idx):
        pass

    def configure_optimizers(self):
        return None


class XGBoostForecast(ForecastModel):
    """
    Forecast model using XGBoost to predict local animal densities.
    """

    def __init__(self, xgboost, static_cell_features=None, dynamic_cell_features=None, **kwargs):
        """
        Initialize XGBoostForecast model.
        """

        super(XGBoostForecast, self).__init__(**kwargs)

        self.automatic_optimization = False

        self.static_cell_features = {} if static_cell_features is None else static_cell_features
        self.dynamic_cell_features = {} if dynamic_cell_features is None else dynamic_cell_features

        self.xgboost = xgboost

    def fit_xgboost(self, X, y):

        self.xgboost.fit(X, y)

    def forecast_step(self, x, data, t, *args, **kwargs):

        cell_data = data.node_type_subgraph(['cell']).to_homogeneous()

        # static graph features
        node_features = [cell_data.get(feature).reshape(cell_data.coords.size(0), -1) for
                                   feature in self.static_cell_features]

        # dynamic features for current and previous time step
        dynamic_features = [tidx_select(cell_data.get(feature), t).reshape(cell_data.coords.size(0), -1) for
                                         feature in self.dynamic_cell_features]

        # combined features
        inputs = torch.cat(node_features + dynamic_features, dim=1).detach().numpy()

        # apply XGBoost
        x = torch.tensor(self.xgboost.predict(inputs)).view(-1, 1)

        return x

    def training_step(self, batch, batch_idx):
        pass

    def validation_step(self, batch, batch_idx):
        pass

    def configure_optimizers(self):
        return None


# class Dynamics(MessagePassing):
#
#     def __init__(self, **kwargs):
#         super(Dynamics, self).__init__(aggr='add', node_dim=0)
#
#         self.use_log_transform = kwargs.get('use_log_transform', False)
#
#         self.scale = kwargs.get('scale', 1.0)
#         self.log_offset = kwargs.get('log_offset', 1e-8)
#
#     def to_raw(self, values):
#
#         if self.use_log_transform:
#             log = values / self.scale
#             raw = torch.exp(log) - self.log_offset
#         else:
#             raw = values / self.scale
#
#         return raw
#
#     def to_log(self, values):
#
#         if self.use_log_transform:
#             log = values / self.scale
#         else:
#             raw = values / self.scale
#             log = torch.log(raw + self.log_offset)
#
#         return log
#
#     def initialize(self, data, *args):
#         pass
#
#     def forward(self, x, hidden, graph_data, t):
#         raise NotImplementedError


class Fluxes(MessagePassing):
    """
    Predicts fluxes for time step t -> t+1, given previous predictions and hidden states.
    """

    def __init__(self, edge_features, dynamic_cell_features, **kwargs):
        """
        Initialize Fluxes.

        :param node_features: tensor containing all static node features
        :param edge_features: tensor containing all static edge features
        :param dynamic_features: tensor containing all dynamic node features
        :param n_graph_layers: number of graph NN layers to use for hidden representations
        """

        super(Fluxes, self).__init__(aggr='add', node_dim=0)

        self.edge_features = edge_features
        self.dynamic_cell_features = dynamic_cell_features

        n_edge_in = sum(edge_features.values()) + 2 * sum(dynamic_cell_features.values())

        # setup model components
        self.edge_mlp = EdgeFluxMLP(n_edge_in, **kwargs)
        #self.input2hidden = torch.nn.Linear(n_edge_in, kwargs.get('n_hidden'), bias=False)
        #self.edge_mlp = EdgeFluxMLP(kwargs.get('n_hidden'), **kwargs)
        n_graph_layers = kwargs.get('n_graph_layers', 0)
        self.graph_layers = nn.ModuleList([GraphLayer(**kwargs) for l in range(n_graph_layers)])

        self.use_log_transform = kwargs.get('use_log_transform', False)

        # self.scale = kwargs.get('scale', 1.0)
        # self.log_offset = kwargs.get('log_offset', 1e-8)

        self.transforms = [t for t in kwargs.get('transforms', []) if t.feature == 'x']
        self.zero_value = self.apply_forward_transforms(torch.tensor(0))

    def apply_backward_transforms(self, values: torch.Tensor):

        out = values
        for t in reversed(self.transforms):
            out = t.tensor_backward(out)

        return out

    def apply_forward_transforms(self, values: torch.Tensor):

        out = values
        for t in self.transforms:
            out = t.tensor_forward(out)

        return out

    def transformed2raw(self, values):

        values = torch.clamp(values, min=self.zero_value.to(values.device))
        raw = self.apply_backward_transforms(values)

        return raw


    def forward(self, x, hidden, graph_data, t):
        """
        Predict fluxes for one time step.

        :return x: predicted migration intensities for all cells and time points
        :return hidden: updated hidden states for all cells and time points
        :param graph_data: SensorData instance containing information on static and dynamic features
        :param t: time index
        """

        cell_data = graph_data.node_type_subgraph(['cell']).to_homogeneous()
        
        # propagate hidden states through graph to combine spatial information
        hidden_sp = hidden
        for layer in self.graph_layers:
            hidden_sp = layer([cell_data.edge_index, hidden_sp])

        # static graph features
        edge_features = torch.cat([cell_data.get(feature).reshape(cell_data.edge_index.size(1), -1) for
                                   feature in self.edge_features], dim=1)

        # dynamic features for current and previous time step
        dynamic_features_t0 = torch.cat([tidx_select(cell_data.get(feature), t).reshape(x.size(0), -1) for
                                         feature in self.dynamic_cell_features], dim=1)
        dynamic_features_t1 = torch.cat([tidx_select(cell_data.get(feature), t-1).reshape(x.size(0), -1) for
                                         feature in self.dynamic_cell_features], dim=1)

        # message passing through graph
        net_flux = self.propagate(cell_data.edge_index,
                                          reverse_edges=cell_data.reverse_edges,
                                          x=x,
                                          hidden=hidden,
                                          hidden_sp=hidden_sp,
                                          edge_features=edge_features,
                                          dynamic_features_t0=dynamic_features_t0,
                                          dynamic_features_t1=dynamic_features_t1,
                                          areas=cell_data.areas)

        if not self.training:
            if self.use_log_transform:
                raw_net_flux = self.transformed2raw(x) * net_flux
            else:
                raw_net_flux = self.transformed2raw(net_flux)
            self.node_flux = raw_net_flux  # birds/km2 flying in/out of cell i

        return net_flux


    def message(self, x_i, x_j, hidden_sp_j, dynamic_features_t0_i, dynamic_features_t1_j,
                edge_features, reverse_edges, areas_i, areas_j):
        """
        Construct message from node j to node i (for all edges in parallel)

        :param x_i: features of nodes i with shape [#edges, #node_features]
        :param x_j: features of nodes j with shape [#edges, #node_features]
        :param hidden_sp_j: hidden features of nodes j with shape [#edges, #hidden_features]
        :param dynamic_features_t0_i: dynamic features for nodes i with shape [#edges, #features]
        :param dynamic_features_t1_j: dynamic features for nodes j from the previous time step with shape [#edges, #features]
        :param edge_features: edge attributes for edges (j->i) with shape [#edges, #features]
        :param reverse_edges: edge index for reverse edges (i->j)
        :param areas_i: Voronoi cell areas for nodes i
        :param areas_j: Voronoi cell areas for nodes j
        :return: edge fluxes with shape [#edges, 1]
        """

        inputs = [dynamic_features_t0_i, dynamic_features_t1_j, edge_features]
        #inputs = [dynamic_features_t0_i, dynamic_features_t1_j, edge_features, hidden_sp_j]
        inputs = torch.cat(inputs, dim=1)

        #embedding = self.input2hidden(inputs)
        #inputs = torch.cat([embedding, hidden_sp_j], dim=1)

        # total flux from cell j to cell i
        # TODO: use relative face length as input (face length / total cell boundary)
        flux = self.edge_mlp(inputs, hidden_sp_j)
        #flux = self.edge_mlp(inputs)
        #flux = torch.tanh(flux).pow(2)  # between 0 and 1, with initial random outputs close to 0

        # TODO: add flux for self-edges and then use pytorch_geometric.utils.softmax(flux, edge_index[0])
        #  to make sure that mass is conserved
        # flux = flux * x_j * areas_j.view(-1, 1)

        if self.use_log_transform:
            total_i = torch.exp(x_i) * areas_i.view(-1, 1)
            total_j = torch.exp(x_j) * areas_j.view(-1, 1)
            in_flux = flux * total_j / total_i
            out_flux = flux[reverse_edges]
            net_flux = in_flux - out_flux
        else:
            in_flux = flux * x_j * areas_j.view(-1, 1)
            out_flux = in_flux[reverse_edges]
            net_flux = (in_flux - out_flux) / areas_i.view(-1, 1)  # net influx into cell i per km2
            #print(f'min net flux: {net_flux.min()}, max net flux: {net_flux.max()}')
            #print(f'min x: {x_j.min()}, max x: {x_j.max()}')
        if not self.training:
            # convert to raw quantities
            if self.use_log_transform:
                raw_out_flux = out_flux * self.transformed2raw(x_i) * areas_i.view(-1, 1)
                self.edge_fluxes = raw_out_flux[reverse_edges] - raw_out_flux
            else:
                self.edge_fluxes = self.transformed2raw(in_flux - out_flux)

        return net_flux.view(-1, 1)


class NumericalRadarFluxes(MessagePassing):
    """
    Predicts velocities given previous predictions and hidden states,
    and computes corresponding numerical fluxes for time step t -> t+1.
    """

    def __init__(self, radar2cell_model, **kwargs):
        """
        Initialize NumericalRadarFluxes.
        """

        super(NumericalRadarFluxes, self).__init__(aggr='add', node_dim=0)

        self.radar2cell_model = radar2cell_model
        
        self.length_scale = kwargs.get('length_scale', 1.0)
        self.use_log_transform = kwargs.get('use_log_transform', False)

        self.transforms = [t for t in kwargs.get('transforms', []) if t.feature == 'x']
        self.zero_value = self.apply_forward_transforms(torch.tensor(0))


    def apply_backward_transforms(self, values: torch.Tensor):

        out = values
        for t in reversed(self.transforms):
            out = t.tensor_backward(out)

        return out

    def apply_forward_transforms(self, values: torch.Tensor):

        out = values
        for t in self.transforms:
            out = t.tensor_forward(out)

        return out

    def transformed2raw(self, values):

        values = torch.clamp(values, min=self.zero_value.to(values.device))
        raw = self.apply_backward_transforms(values)

        return raw


    def forward(self, x, hidden, graph_data, t):
        """
        Predict velocities and compute fluxes for one time step.

        :return x: predicted migration intensities for all cells and time points
        :return hidden: updated hidden states for all cells and time points
        :param graph_data: SensorData instance containing information on static and dynamic features
        :param t: time index
        """

        assert not self.use_log_transform

        cell_data = graph_data.node_type_subgraph(['cell']).to_homogeneous()
        
        #velocities = tidx_select(radar_data.get('bird_uv'), t).reshape(x.size(0), -1)
        velocities = self.radar2cell_model(graph_data, t)

        # message passing through graph
        net_flux = self.propagate(cell_data.edge_index,
                                          reverse_edges=cell_data.reverse_edges,
                                          x=x,
                                          velocities=velocities,
                                          areas=cell_data.areas,
                                          face_length=cell_data.edge_face_lengths,
                                          edge_normals=cell_data.edge_normals)

        if not self.training:
            raw_net_flux = self.transformed2raw(net_flux)
            self.node_flux = raw_net_flux  # birds/km2 flying in/out of cell i
        
        self.node_velocity = velocities #* cell_data.length_scale # bird velocity [km/h] if t_unit is 1H
        #print('node velocity = ', self.node_velocity)
        return net_flux


    def message(self, x_j, velocities_i, velocities_j,
                edge_normals, reverse_edges, face_length, areas_i):
        """
        Construct message from node j to node i (for all edges in parallel)
        """

        # compute upwind fluxes from cell j to cell i
        edge_velocities = (velocities_i + velocities_j) / 2
        flow = (edge_normals * edge_velocities).sum(1) # velocity in direction of edge (j, i)
        flow = torch.clamp(flow, min=0) # only consider upwind flow
        in_flux = flow.view(-1, 1) * x_j.view(-1, 1) # influx from cell j to cell i [per km]
        out_flux = in_flux[reverse_edges] # outflux from cell i to cell j [per km]
        net_flux = (in_flux - out_flux) * (face_length.view(-1, 1) / (areas_i.view(-1, 1) * self.length_scale))# net flux from j to i
        if not self.training:
            # convert to raw quantities
            self.edge_fluxes = self.transformed2raw(in_flux - out_flux)

        return net_flux.view(-1, 1)


class NumericalFluxes(MessagePassing):
    """
    Predicts velocities given previous predictions and hidden states,
    and computes corresponding numerical fluxes for time step t -> t+1.
    """

    def __init__(self, static_cell_features=None, dynamic_cell_features=None, **kwargs):
        """
        Initialize NumericalFluxes.

        :param static_cell_features: tensor containing all static node features
        :param edge_features: tensor containing all static edge features
        :param dynamic_cell_features: tensor containing all dynamic node features
        :param n_graph_layers: number of graph NN layers to use for hidden representations
        """

        super(NumericalFluxes, self).__init__(aggr='add', node_dim=0)

        self.static_cell_features = {} if static_cell_features is None else static_cell_features
        self.dynamic_cell_features = {} if dynamic_cell_features is None else dynamic_cell_features

        n_node_in = sum(self.static_cell_features.values()) + sum(self.dynamic_cell_features.values()) #+ kwargs.get('n_hidden')
        self.use_hidden = kwargs.get('use_hidden', True)
        self.length_scale = kwargs.get('length_scale', 1.0)

        # setup model components
        self.input2hidden = torch.nn.Linear(n_node_in, kwargs.get('n_hidden'), bias=False)
        
        if self.use_hidden:
            mlp_in = 2 * kwargs.get('n_hidden')
        else:
            mlp_in = kwargs.get('n_hidden')
        self.velocity_mlp = MLP(mlp_in, 2, **kwargs)
        #self.velocity_mlp = MLP(n_node_in, 2, **kwargs)


        n_graph_layers = kwargs.get('n_graph_layers', 0)
        self.graph_layers = nn.ModuleList([GraphLayer(**kwargs) for l in range(n_graph_layers)])

        self.use_log_transform = kwargs.get('use_log_transform', False)
        self.use_wind = kwargs.get('use_wind', False)

        self.transforms = [t for t in kwargs.get('transforms', []) if t.feature == 'x']
        self.zero_value = self.apply_forward_transforms(torch.tensor(0))

        self.reset_parameters()

    def reset_parameters(self):
        init_weights(self.input2hidden)

    def apply_backward_transforms(self, values: torch.Tensor):

        out = values
        for t in reversed(self.transforms):
            out = t.tensor_backward(out)

        return out

    def apply_forward_transforms(self, values: torch.Tensor):

        out = values
        for t in self.transforms:
            out = t.tensor_forward(out)

        return out

    def transformed2raw(self, values):

        values = torch.clamp(values, min=self.zero_value.to(values.device))
        raw = self.apply_backward_transforms(values)

        return raw


    def forward(self, x, hidden, graph_data, t):
        """
        Predict velocities and compute fluxes for one time step.

        :return x: predicted migration intensities for all cells and time points
        :return hidden: updated hidden states for all cells and time points
        :param graph_data: SensorData instance containing information on static and dynamic features
        :param t: time index
        """

        assert not self.use_log_transform

        cell_data = graph_data.node_type_subgraph(['cell']).to_homogeneous()
        
        # propagate hidden states through graph to combine spatial information
        hidden_sp = hidden
        for layer in self.graph_layers:
            hidden_sp = layer([cell_data.edge_index, hidden_sp])

        # static graph features
        node_features = [cell_data.get(feature).reshape(x.size(0), -1) for
                                   feature in self.static_cell_features]

        # dynamic features for current and previous time step
        dynamic_features_t0 = [tidx_select(cell_data.get(feature), t).reshape(x.size(0), -1) for
                                         feature in self.dynamic_cell_features]

        inputs = node_features + dynamic_features_t0 #+ [hidden_sp]
        inputs = torch.cat(inputs, dim=1)

        inputs = self.input2hidden(inputs)

        if self.use_hidden:
            inputs = torch.cat([inputs, hidden_sp], dim=1)

        velocities = self.velocity_mlp(inputs)

        if self.use_wind:
            wind = tidx_select(cell_data.get('wind'), t).reshape(x.size(0), -1)
            velocities = velocities + wind

        # message passing through graph
        net_flux = self.propagate(cell_data.edge_index,
                                          reverse_edges=cell_data.reverse_edges,
                                          x=x,
                                          hidden=hidden,
                                          hidden_sp=hidden_sp,
                                          node_features=node_features,
                                          dynamic_features_t0=dynamic_features_t0,
                                          velocities=velocities,
                                          areas=cell_data.areas,
                                          face_length=cell_data.edge_face_lengths,
                                          edge_normals=cell_data.edge_normals)

        if not self.training:
            raw_net_flux = self.transformed2raw(net_flux)
            self.node_flux = raw_net_flux  # birds/km2 flying in/out of cell i
        
        self.node_velocity = velocities #* cell_data.length_scale # bird velocity [km/h] if t_unit is 1H
        #print('node velocity = ', self.node_velocity)
        return net_flux


    def message(self, x_j, velocities_i, velocities_j,
                edge_normals, reverse_edges, face_length, areas_i):
        """
        Construct message from node j to node i (for all edges in parallel)
        """

        # compute upwind fluxes from cell j to cell i
        #print(f'min velocity: {velocities_j.min()}, max velocity: {velocities_j.max()}')
        edge_velocities = (velocities_i + velocities_j) / 2
        flow = (edge_normals * edge_velocities).sum(1) # velocity in direction of edge (j, i)
        flow = torch.clamp(flow, min=0) # only consider upwind flow
        in_flux = flow.view(-1, 1) * x_j.view(-1, 1) # influx from cell j to cell i [per km]
        out_flux = in_flux[reverse_edges] # outflux from cell i to cell j [per km]
        net_flux = (in_flux - out_flux) * (face_length.view(-1, 1) / (areas_i.view(-1, 1) * self.length_scale))# net flux from j to i
        #print(f'min net flux: {net_flux.min()}, max net flux: {net_flux.max()}')
        if not self.training:
            # convert to raw quantities
            self.edge_fluxes = self.transformed2raw(in_flux - out_flux)

        return net_flux.view(-1, 1)



class SourceSink(torch.nn.Module):
    """
    Predict source and sink terms for time step t -> t+1, given previous predictions and hidden states.
    """

    def __init__(self, model_inputs=None, static_cell_features=None, dynamic_cell_features=None, **kwargs):
        """
        Initialize SourceSink module.

        :param node_features: tensor containing all static node features
        :param dynamic_features: tensor containing all dynamic node features
        """

        super(SourceSink, self).__init__()

        self.model_inputs = {} if model_inputs is None else model_inputs
        self.static_cell_features = {} if static_cell_features is None else static_cell_features
        self.dynamic_cell_features = {} if dynamic_cell_features is None else dynamic_cell_features

        self.use_hidden = kwargs.get('use_hidden', True)

        n_node_in = sum(self.static_cell_features.values()) + \
                    sum(self.dynamic_cell_features.values()) + \
                    sum(self.model_inputs.values())


        # setup model components
        # self.node_lstm = NodeLSTM(n_node_in, **kwargs)
        #self.source_sink_mlp = SourceSinkMLP(n_node_in, **kwargs)
        #self.input_embedding = MLP(n_node_in, kwargs.get('n_hidden'), **kwargs)
        self.input_embedding = torch.nn.Linear(n_node_in, kwargs.get('n_hidden'), bias=False)
        #self.source_sink_mlp = MLP(n_node_in, 2, **kwargs)

        self.use_hidden = kwargs.get('use_hidden', True)
        
        if self.use_hidden:
            mlp_in = 2 * kwargs.get('n_hidden')
        else:
            mlp_in = kwargs.get('n_hidden')
        self.source_sink_mlp = MLP(mlp_in, 2, **kwargs)

        # self.source_sink_mlp = MLP(2 * kwargs.get('n_hidden'), 2, **kwargs)
        # self.source_sink_mlp = MLP(kwargs.get('n_hidden'), 2, **kwargs)

        self.use_log_transform = kwargs.get('use_log_transform', False)

        # self.scale = kwargs.get('scale', 1.0)
        # self.log_offset = kwargs.get('log_offset', 1e-8)

        self.transforms = [t for t in kwargs.get('transforms', []) if t.feature == 'x']
        self.zero_value = self.apply_forward_transforms(torch.tensor(0))

        self.reset_parameters()

    def reset_parameters(self):
        init_weights(self.input_embedding)

    def apply_backward_transforms(self, values: torch.Tensor):

        out = values
        for t in reversed(self.transforms):
            out = t.tensor_backward(out)

        return out

    def apply_forward_transforms(self, values: torch.Tensor):

        out = values
        for t in self.transforms:
            out = t.tensor_forward(out)

        return out

    def transformed2raw(self, values):

        values = torch.clamp(values, min=self.zero_value.to(values.device))
        raw = self.apply_backward_transforms(values)

        return raw


    def forward(self, x, hidden, graph_data, t, ground_states=None):
        """
        Predict source and sink terms for one time step.

        :return x: predicted migration intensities for all cells and time points
        :return hidden: updated hidden states for all cells and time points
        :param graph_data: SensorData instance containing information on static and dynamic features
        :param t: time index
        :param ground_states: estimates of birds on the ground
        """

        # static graph features
        node_features = [graph_data.get(feature).reshape(x.size(0), -1) for
                                          feature in self.static_cell_features]

        # dynamic features for current time step
        dynamic_features_t0 = [tidx_select(graph_data.get(feature), t).reshape(x.size(0), -1) for
                                         feature in self.dynamic_cell_features]

        inputs = node_features + dynamic_features_t0

        if 'x' in self.model_inputs:
            inputs.append(x.view(-1, 1))
        if 'ground_states' in self.model_inputs:
            inputs.append(ground_states.view(-1, 1))

        inputs = torch.cat(inputs, dim=1)
        inputs = self.input_embedding(inputs)

        if self.use_hidden:
            inputs = torch.cat([hidden, inputs], dim=1)

        # hidden = self.node_lstm(inputs)
        #source, frac_sink = self.source_sink_mlp(hidden, inputs)
        source_sink = self.source_sink_mlp(inputs)

        if ground_states is None:
            # total density of birds taking off (must be positive)
            source = source_sink[:, 0].view(-1, 1).pow(2)
        else:
            # fraction of birds taking off (between 0 and 1, with initial random outputs close to 0)
            frac_source = torch.tanh(source_sink[:, 0].view(-1, 1)).pow(2)
            #frac_source = torch.sigmoid(source_sink[:, 1].view(-1, 1))

        # fraction of birds landing (between 0 and 1, with initial random outputs close to 0)
        frac_sink = torch.tanh(source_sink[:, 1].view(-1, 1)).pow(2)
        #frac_sink = torch.sigmoid(source_sink[:, 1].view(-1, 1))

        if self.use_log_transform:
            # both source and sink are fractions (total source/sink divided by current density x)
            if ground_states is not None:
                source = frac_source * torch.exp(ground_states) / torch.exp(x)
                ground_states = ground_states - frac_source + frac_sink * torch.exp(x) / torch.exp(ground_states)

            delta = source - frac_sink

        else:
            # source is the total density while sink is a fraction
            sink = frac_sink * x
            if ground_states is not None:
                source = frac_source * ground_states
                ground_states = ground_states - source + sink
            delta = source - sink

            #print(f'avg source = {source.mean()}')
            #print(f'avg sink = {sink.mean()}')


        if not self.training:
            # convert to raw quantities
            if self.use_log_transform:
                raw_x = self.transformed2raw(x)
                # TODO: make sure this conversion is correct
                self.node_source = raw_x * source # birds/km2 taking-off in cell i
                self.node_sink = raw_x * frac_sink # birds/km2 landing in cell i
            else:
                self.node_source = self.transformed2raw(source) # birds/km2 taking-off in cell i
                self.node_sink = self.transformed2raw(sink) # birds/km2 landing in cell i
        else:
            self.node_source = source
            self.node_sink = frac_sink if self.use_log_transform else sink
    
        return delta, ground_states


class DeltaMLP(torch.nn.Module):
    """
    Predict delta for time step t -> t+1, given previous predictions and hidden states.
    """

    def __init__(self, static_cell_features, dynamic_cell_features, **kwargs):
        """
        Initialize DeltaMLP module.

        :param node_features: tensor containing all static node features
        :param dynamic_features: tensor containing all dynamic node features
        """

        super(DeltaMLP, self).__init__()

        self.static_cell_features = static_cell_features
        self.dynamic_cell_features = dynamic_cell_features

        n_node_in = sum(self.static_cell_features.values()) + \
                    sum(self.dynamic_cell_features.values()) + \
                    1 + kwargs.get('n_hidden')

        # setup model components
        self.delta_mlp = MLP(n_node_in, 1, **kwargs)


    def forward(self, x, hidden, graph_data, t, ground_states=None):
        """
        Predict delta for one time step.

        :return x: predicted migration intensities for all cells and time points
        :return hidden: updated hidden states for all cells and time points
        :param graph_data: SensorData instance containing information on static and dynamic features
        :param t: time index
        :param ground_states: estimates of birds on the ground
        """

        # static graph features
        node_features = torch.cat([graph_data.get(feature).reshape(x.size(0), -1) for
                                   feature in self.static_cell_features], dim=1)

        # dynamic features for current time step
        dynamic_features_t0 = torch.cat([tidx_select(graph_data.get(feature), t).reshape(x.size(0), -1) for
                                         feature in self.dynamic_cell_features], dim=1)

        inputs = torch.cat([x.view(-1, 1), node_features, dynamic_features_t0], dim=1)
        inputs = torch.cat([hidden, inputs], dim=1)

        # inputs = self.input_embedding(inputs)
        delta = self.delta_mlp(inputs)

        return delta, None


class ObservationModel(MessagePassing):

    def __init__(self):
        
        super(ObservationModel, self).__init__(aggr='add', node_dim=0)
        
    def forward(self, cell_states, cells_to_radars):

        weighted_degree = scatter(cells_to_radars.edge_weight, cells_to_radars.edge_index[1],
                                  dim_size=cell_states.size(0), reduce='sum')
        
        predictions = self.propagate(cells_to_radars.edge_index, x=cell_states,
                                     weighted_degree=weighted_degree,
                                     edge_weight=cells_to_radars.edge_weight)

        return predictions

    def message(self, x_j, weighted_degree_i, edge_weight):
        # from cell j to radar i
        
        return x_j * edge_weight.view(-1, 1) / weighted_degree_i.view(-1, 1)


#class RadarToCellGNN(MessagePassing):

#    def __init__(self, static_radar_features=None, dynamic_radar_features=None, **kwargs):
#        super(RadarToCellGNN, self).__init__(**kwargs)
#
#        self.static_radar_features = {} if static_radar_features is None else static_radar_features
#        self.dynamic_radar_features = {} if dynamic_radar_features is None else dynamic_radar_features

        # n_node_in = sum(self.dynamic_features.values()) + 1
        #
        # self.mlp = MLP(n_node_in, kwargs.get('n_hidden'), **kwargs)

#    def forward(self, graph_data, t, *args, **kwargs):
#
#        n_radars = graph_data['radar'].num_nodes
        n_cells = graph_data['cell'].num_nodes

        radars_to_cells = graph_data['radar', 'cell']

        static_features = [graph_data['radar'].get(feature).reshape(n_radars, -1) for
                           feature in self.static_radar_features]

        dynamic_features = [tidx_select(graph_data['radar'].get(feature), t).reshape(n_radars, -1) for
                            feature in self.dynamic_radar_features]
#
#        all_features = torch.cat(static_features + dynamic_features, dim=1)
#        dummy_features = torch.zeros((n_cells - n_radars, all_features.size(1)), device=all_features.device)
#        embedded_features = torch.cat([all_features, dummy_features], dim=0)
#
#        weighted_degree = scatter('add', radars_to_cells.edge_weight, radars_to_cells.edge_index[1])
#
#        cell_states = self.propagate(radars_to_cells.edge_index,
#                                     x=embedded_features,
#                                     weighted_degree=weighted_degree,
#                                     edge_weight=radars_to_cells.edge_weight)
#
#        return cell_states

    # def message(self, x_j, edge_weight):
    #     # from radar j to cell i

    #     # TODO: use info about environment (sun elevation, etc) at cell i AND radar j to compute message
    #
    #     inputs = torch.cat([x_j, edge_weight.view(-1, 1)], dim=1)
    #
    #     m_ij = self.mlp(inputs)
    #
    #     return m_ij

#    def message(self, x_j, weighted_degree_i, edge_weight):
#        # from radar j to cell i
#        # compute weighted average of closeby radars
#        return x_j * edge_weight.view(-1, 1) / weighted_degree_i.view(-1, 1)


class InitialState(MessagePassing):
    """
    Base class for estimating initial bird densities.
    """

    def __init__(self, *args, **kwargs):
        """
        Initialize InitialState module.
        """

        super(InitialState, self).__init__(aggr='add', node_dim=0)

        self.use_log_transform = kwargs.get('use_log_transform', False)

        # self.scale = kwargs.get('scale', 1.0)
        # self.log_offset = kwargs.get('log_offset', 1e-8)

        self.transforms = [t for t in kwargs.get('transforms', []) if t.feature == 'x']
        self.zero_value = self.apply_forward_transforms(torch.tensor(0))

    def apply_forward_transforms(self, values: torch.Tensor):

        out = values
        for t in self.transforms:
            out = t.tensor_forward(out)

        return out

    def apply_backward_transforms(self, values: torch.Tensor):

        out = values
        for t in reversed(self.transforms):
            out = t.tensor_backward(out)

        return out

    def transformed2raw(self, values):

        values = torch.clamp(values, min=self.zero_value.to(values.device))
        raw = self.apply_backward_transforms(values)

        return raw

    def forward(self, graph_data, t, *args, **kwargs):
        """
        Determine initial bird densities.

        :param graph_data: SensorData instance containing information on static and dynamic features
        :param t: time index of first forecasting step
        :return x0: initial bird density estimates
        """

        x0 = self.initial_state(graph_data, t, *args, **kwargs)
        x0 = torch.clamp(x0, min=self.zero_value.to(x0.device))

        return x0

    def initial_state(self, graph_data, t, *args, **kwargs):

        raise NotImplementedError
    


class RadarToCellInterpolation(MessagePassing):

    def __init__(self, radar_variables, **kwargs):

        super(RadarToCellInterpolation, self).__init__(aggr='sum', node_dim=0)

        self.radar_variables = radar_variables

        self.n_features = sum(self.radar_variables.values())
        
    def forward(self, graph_data, t, *args, **kwargs):

        radars_to_cells = graph_data['radar', 'cell']
        n_radars = graph_data['radar'].num_nodes
        n_cells = graph_data['cell'].num_nodes

        # dynamic features for current time step
        variables = torch.cat([tidx_select(graph_data['radar'].get(var), t).reshape(n_radars, -1)
                               for var in self.radar_variables], dim=1)

        dummy_variables = torch.zeros((n_cells-n_radars, variables.size(1)), device=variables.device)
        embedded_variables = torch.cat([variables, dummy_variables], dim=0)

        weighted_degree = scatter(radars_to_cells.edge_weight, radars_to_cells.edge_index[1],
                                  dim_size=n_cells, reduce='sum')

        cell_states = self.propagate(radars_to_cells.edge_index,
                                     x=embedded_variables,
                                     weighted_degree=weighted_degree,
                                     edge_weight=radars_to_cells.edge_weight)

        return cell_states

    def message(self, x_j, weighted_degree_i, edge_weight):
        # from radar j to cell i
        
        return x_j * edge_weight.view(-1, 1) / weighted_degree_i.view(-1, 1)


class RadarToCellKNNInterpolation(MessagePassing):

    def __init__(self, radar_variables, k, **kwargs):
        super(RadarToCellKNNInterpolation, self).__init__(aggr='sum', node_dim=0)

        self.radar_variables = radar_variables
        self.k = k

        self.n_features = sum(self.radar_variables.values())

    def forward(self, graph_data, t, *args, **kwargs):

        n_radars = graph_data['radar'].num_nodes
        n_cells = graph_data['cell'].num_nodes

        # dynamic features for current time step
        variables = torch.cat([tidx_select(graph_data['radar'].get(var), t).reshape(n_radars, -1)
                               for var in self.radar_variables], dim=1)
        
        # use only valid training radars for interpolation
        missing = tidx_select(graph_data['radar'].missing, t).reshape(n_radars)
        radar_mask = torch.logical_and(graph_data['radar'].train_mask, torch.logical_not(missing))

<<<<<<< HEAD
        radar_mask = graph_data['radar'].train_mask
        n_radars = radar_mask.sum()
=======
        cell_states = knn_interpolate(variables[radar_mask], radar_pos[radar_mask], cell_pos, graph_data['radar'].batch[radar_mask],
                                      graph_data['cell'].batch, k=self.k)
>>>>>>> 966bea51

        variables = variables[radar_mask]
        radar_pos = graph_data['radar'].pos[radar_mask]
        cell_pos = graph_data['cell'].pos
        radar_batch = graph_data['radar'].batch[radar_mask]
        cell_batch = graph_data['cell'].batch

        # cell_states = knn_interpolate(variables[radar_mask], radar_pos[radar_mask], cell_pos, graph_data['radar'].batch[radar_mask],
        #                               graph_data['cell'].batch, k=self.k)

        edge_index = knn(radar_pos, cell_pos, k=self.k, batch_x=radar_batch, batch_y=cell_batch)

        dummy_variables = torch.zeros((n_cells - n_radars, variables.size(1)), device=variables.device)
        embedded_variables = torch.cat([variables, dummy_variables], dim=0)

        distance = F.pairwise_distance(radar_pos[edge_index[0]], cell_pos[edge_index[1]], p=2, eps=1e-6)
        edge_weight = 1. / distance

        weighted_degree = scatter(edge_weight, edge_index[1], dim_size=n_cells, reduce='sum')

        cell_states = self.propagate(edge_index, x=embedded_variables,
                                     weighted_degree=weighted_degree,
                                     edge_weight=edge_weight)

        return cell_states

    def message(self, x_j, weighted_degree_i, edge_weight):
        # from radar j to cell i

        return x_j * edge_weight.view(-1, 1) / weighted_degree_i.view(-1, 1)


class CorrectedRadarToCellInterpolation(MessagePassing):

    def __init__(self, radar_variables, static_cell_features=None, dynamic_cell_features=None, **kwargs):
        super(CorrectedRadarToCellInterpolation, self).__init__(aggr='sum', node_dim=0)

        self.radar_variables = radar_variables

        self.n_features = sum(self.radar_variables.values())

        self.static_cell_features = {} if static_cell_features is None else static_cell_features
        self.dynamic_cell_features = {} if dynamic_cell_features is None else dynamic_cell_features

        n_in = sum(self.static_cell_features.values()) + \
               sum(self.dynamic_cell_features.values()) + \
               kwargs.get('n_hidden') + \
               self.n_features

        self.mlp = MLP(n_in, self.n_features, **kwargs)

    def forward(self, graph_data, t, hidden, *args, **kwargs):
        radars_to_cells = graph_data['radar', 'cell']
        n_radars = graph_data['radar'].num_nodes
        n_cells = graph_data['cell'].num_nodes

        # radar measurements for current time step
        variables = torch.cat([tidx_select(graph_data['radar'].get(var), t).reshape(n_radars, -1)
                               for var in self.radar_variables], dim=1)

        dummy_variables = torch.zeros((n_cells - n_radars, variables.size(1)), device=variables.device)
        embedded_variables = torch.cat([variables, dummy_variables], dim=0)

        weighted_degree = scatter(radars_to_cells.edge_weight, radars_to_cells.edge_index[1],
                                  dim_size=n_cells, reduce='sum')

        cell_states = self.propagate(radars_to_cells.edge_index,
                                     x=embedded_variables,
                                     weighted_degree=weighted_degree,
                                     edge_weight=radars_to_cells.edge_weight)

        # static cell features
        static_cell_features = [graph_data['cell'].get(feature).reshape(n_cells, -1)
                                 for feature in self.static_cell_features]

        # dynamic features for current time step
        dynamic_cell_features = [tidx_select(graph_data['cell'].get(feature), t).reshape(n_cells, -1)
                                  for feature in self.dynamic_cell_features]

        # predict correction term
        cell_inputs = torch.cat([hidden, cell_states] + static_cell_features + dynamic_cell_features, dim=1)
        cell_states = cell_states + self.mlp(cell_inputs)

        return cell_states

    def message(self, x_j, weighted_degree_i, edge_weight):
        # from radar j to cell i

        return x_j * edge_weight.view(-1, 1) / weighted_degree_i.view(-1, 1)


class RadarToCellGNN(MessagePassing):

    def __init__(self, static_radar_features=None, dynamic_radar_features=None,
                 static_cell_features=None, dynamic_cell_features=None, **kwargs):

        super(RadarToCellGNN, self).__init__(aggr='sum', node_dim=0)

        self.n_features = kwargs.get('n_hidden')

        self.static_radar_features = {} if static_radar_features is None else static_radar_features
        self.dynamic_radar_features = {} if dynamic_radar_features is None else dynamic_radar_features

        self.static_cell_features = {} if static_cell_features is None else static_cell_features
        self.dynamic_cell_features = {} if dynamic_cell_features is None else dynamic_cell_features

        n_edge_in = sum(self.static_radar_features.values()) + \
                    sum(self.dynamic_radar_features.values()) + \
                    sum(self.static_cell_features.values()) + \
                    sum(self.dynamic_cell_features.values()) + \
                    kwargs.get('radar2cell_edge_attr')

        self.edge_mlp = MLP(n_edge_in, kwargs.get('n_hidden'), **kwargs)
        self.node_mlp = MLP(kwargs.get('n_hidden'), kwargs.get('n_hidden'), **kwargs)

    def forward(self, graph_data, t, hidden, *args, **kwargs):
        radars_to_cells = graph_data['radar', 'cell']
        n_radars = graph_data['radar'].num_nodes
        n_cells = graph_data['cell'].num_nodes

        # static radar features
        static_radar_features = [graph_data['radar'].get(feature).reshape(n_radars, -1)
                           for feature in self.static_radar_features]

        # dynamic radar features for current time step
        dynamic_radar_features = [tidx_select(graph_data['radar'].get(feature), t).reshape(n_radars, -1)
                               for feature in self.dynamic_radar_features]

        all_radar_features = torch.cat(static_radar_features + dynamic_radar_features, dim=1)
        dummy_features = torch.zeros((n_cells - n_radars, all_radar_features.size(1)), device=all_radar_features.device)
        embedded_radar_features = torch.cat([all_radar_features, dummy_features], dim=0)

        # static cell features
        static_cell_features = [graph_data['cell'].get(feature).reshape(n_cells, -1)
                                 for feature in self.static_cell_features]

        # dynamic cell features for current time step
        dynamic_cell_features = [tidx_select(graph_data['cell'].get(feature), t).reshape(n_cells, -1)
                                  for feature in self.dynamic_cell_features]

        all_cell_features = torch.cat(static_cell_features + dynamic_cell_features, dim=1)

        cell_states = self.propagate(radars_to_cells.edge_index,
                                     x_radar=embedded_radar_features,
                                     x_cell=all_cell_features,
                                     edge_attr=radars_to_cells.edge_attr)

        cell_states = self.node_mlp(cell_states)

        return cell_states

    def message(self, x_radar_j, x_cell_i, edge_attr):
        # message from radar j to cell i

        edge_inputs = torch.cat([x_radar_j, x_cell_i, edge_attr], dim=1)
        msg = self.edge_mlp(edge_inputs)

        return msg


class InitialStateMLP(InitialState):
    """
    Predict initial bird densities for all cells based on encoder hidden states.
    """

    def __init__(self, static_cell_features=None, dynamic_cell_features=None, **kwargs):
        """
        Initialize InitialState module.

        :param node_features: tensor containing all static node features
        :param dynamic_features: tensor containing all dynamic node features
        """

        super(InitialStateMLP, self).__init__(**kwargs)

        self.static_cell_features = {} if static_cell_features is None else static_cell_features
        self.dynamic_cell_features = {} if dynamic_cell_features is None else dynamic_cell_features

        n_node_in = sum(self.static_cell_features.values()) + \
                    sum(self.dynamic_cell_features.values()) + \
                    kwargs.get('n_hidden')

        self.mlp = MLP(n_node_in, 1, **kwargs)


    def initial_state(self, graph_data, t, hidden):
        """
        Predict initial bird densities.

        :param graph_data: SensorData instance containing information on static and dynamic features
        :param t: time index of first forecasting step
        :param hidden: updated hidden states for all cells and time points
        :return x0: initial state estimate
        """

        cell_data = graph_data['cell']
        num_nodes = cell_data.num_nodes

        # static graph features
        node_features = [cell_data.get(feature).reshape(num_nodes, -1) for
                                          feature in self.static_cell_features]

        # dynamic features for current and previous time step
        dynamic_features_t0 = [tidx_select(cell_data.get(feature), t).reshape(num_nodes, -1) for
                                         feature in self.dynamic_cell_features]

        inputs = torch.cat(node_features + dynamic_features_t0 + [hidden], dim=1)

        x0 = self.mlp(inputs)

        if not self.use_log_transform:
            x0 = torch.pow(x0, 2)

        return x0


class ObservationCopy(InitialState):
    """
    Copies observations to cells.
    """

    def __init__(self, **kwargs):
        """
        Initialize ObservationCopy.
        """

        super(ObservationCopy, self).__init__(**kwargs)


    def initial_state(self, graph_data, t, *args, **kwargs):

        cell_data = graph_data['cell']
        assert hasattr(cell_data, 'x')

        return tidx_select(cell_data.x, t).view(-1, 1)


class GraphInterpolation(InitialState):
    """
    Interpolates values on a partially observed graph.
    """

    def __init__(self, **kwargs):
        """
        Initialize GraphInterpolation.

        :param n_graph_layers: number of message passing rounds to use
        """

        super(GraphInterpolation, self).__init__(**kwargs)

        self.n_graph_layers = kwargs.get('n_graph_layers', 1)

    def initial_state(self, graph_data, t, *args, **kwargs):
        """
        Interpolate graph signals.

        :param graph_data: SensorData instance containing information on static and dynamic features
        :param t: time index of first forecasting step
        :return x0: initial state estimate
        """

        cell_data = graph_data['cell']

        assert hasattr(cell_data, 'x')

        observation_mask = tidx_select(cell_data.missing, t)
        validity = tidx_select(cell_data.missing, t)

        # propagate data through graph
        for _ in range(self.n_graph_layers):
            # message passing through graph
            x, validity = self.propagate(graph_data['cell', 'cell'].edge_index, x=tidx_select(cell_data.x, t), mask=observation_mask,
                                         validity=validity)#, edge_weight=graph_data.edge_weight)

        return x

    def message(self, x_j, validity_j): #, edge_weight):
        """
        Construct message from node j to node i (for all edges in parallel)
        """

        # message from node j to node i
        value = x_j * validity_j # * edge_weight
        weight = validity_j # * edge_weight

        return value, weight

    def update(self, agg_out, x, mask):
        agg_value, agg_weight = agg_out

        # fix observed nodes
        x_observed = mask * x

        # weighted average for unobserved nodes
        validity = agg_weight > 0
        agg_weight = agg_weight + torch.logical_not(validity)  # to avoid division by zero
        x_unobserved = torch.logical_not(mask) * validity * agg_value / agg_weight

        x = x_observed + x_unobserved

        return x, validity


class RecurrentDecoder(torch.nn.Module):
    """
    Recurrent neural network predicting the hidden states during forecasting.
    """

    def __init__(self, node_rnn, static_cell_features=None, dynamic_cell_features=None, **kwargs):
        """
        Initialize RecurrentDecoder module.

        :param node_features: tensor containing all static node features
        :param dynamic_features: tensor containing all dynamic node features
        """

        super(RecurrentDecoder, self).__init__()

        self.static_cell_features = {} if static_cell_features is None else static_cell_features
        self.dynamic_cell_features = {} if dynamic_cell_features is None else dynamic_cell_features

        n_inputs = sum(self.static_cell_features.values()) + sum(self.dynamic_cell_features.values()) + 1

        # if kwargs.get('rnn_type', 'LSTM'):
        #     self.node_rnn = NodeLSTM(n_node_in, **kwargs)
        # else:
        #     self.node_rnn = NodeGRU(n_node_in, **kwargs)

        self.node_rnn = node_rnn(n_inputs, **kwargs)

    def initialize(self, states):
    
        self.node_rnn.setup_states(states)
        self.hidden_enc = self.node_rnn.get_hidden()


    def initialize_zeros(self, batch_size, device):

        self.node_rnn.setup_zero_states(batch_size, device)
        self.hidden_enc = self.node_rnn.get_hidden()

    def get_hidden(self):

        return self.node_rnn.get_hidden()


    def forward(self, x, graph_data, t):
        """
        Predict next hidden state.

        :return x: predicted migration intensities for all cells and time points
        :return hidden: updated hidden states for all cells and time points
        :param graph_data: SensorData instance containing information on static and dynamic features
        :param t: time index
        """

        # static graph features
        node_features = [graph_data.get(feature).reshape(x.size(0), -1) for
                                          feature in self.static_cell_features]

        # dynamic features for current and previous time step
        dynamic_features_t0 = [tidx_select(graph_data.get(feature), t).reshape(x.size(0), -1) for
                                         feature in self.dynamic_cell_features]

        #print(x.size(), node_features.size(), dynamic_features_t0.size())
        inputs = torch.cat([x.view(-1, 1)] + node_features + dynamic_features_t0, dim=1)

        rnn_states = self.node_rnn(inputs, edge_index=graph_data.edge_index, edge_weight=None, hidden=self.hidden_enc)
        hidden = self.node_rnn.get_hidden()

        #h_t, c_t = self.node_rnn(inputs, hidden_enc)

        #hidden = h_t[-1]

        return hidden






# class FluxRGNNTransition(Dynamics):
#     """
#     Implements a single FluxRGNN transition from t to t+1, given the previous predictions and hidden states.
#     """
#
#     def __init__(self, node_features, edge_features, dynamic_features,
#                  n_graph_layers=0, **kwargs):
#         """
#         Initialize FluxRGNNTransition.
#
#         :param node_features: tensor containing all static node features
#         :param edge_features: tensor containing all static edge features
#         :param dynamic_features: tensor containing all dynamic node features
#         :param n_graph_layers: number of graph NN layers to use for hidden representations
#         """
#
#         super(FluxRGNNTransition, self).__init__(**kwargs)
#
#         self.node_features = node_features
#         self.edge_features = edge_features
#         self.dynamic_features = dynamic_features
#
#         # self.use_log_transform = kwargs.get('use_log_transform', False)
#
#         n_node_in = sum(node_features.values()) + sum(dynamic_features.values()) + 1
#         n_edge_in = sum(edge_features.values()) + 2 * sum(dynamic_features.values())
#
#         # setup model components
#         self.node_lstm = NodeLSTM(n_node_in, **kwargs)
#         self.source_sink_mlp = SourceSinkMLP(n_node_in, **kwargs)
#         self.edge_mlp = EdgeFluxMLP(n_edge_in, **kwargs)
#         self.graph_layers = nn.ModuleList([GraphLayer(**kwargs) for l in range(n_graph_layers)])
#
#     def initialize(self, data, h_t, c_t):
#
#         if h_t is None or c_t is None:
#             # start with all zeros
#             h_t = [torch.zeros(data.x.size(0), self.node_lstm.n_hidden, device=data.device) for
#                    _ in range(self.node_lstm.n_lstm_layers)]
#             c_t = [torch.zeros(data.x.size(0), self.node_lstm.n_hidden, device=data.device) for
#                    _ in range(self.node_lstm.n_lstm_layers)]
#
#         self.node_lstm.setup_states(h_t, c_t)
#
#     def forward(self, x, hidden, graph_data, t):
#         """
#         Run FluxRGNN prediction for one time step.
#
#         :return x: predicted migration intensities for all cells and time points
#         :return hidden: updated hidden states for all cells and time points
#         :param graph_data: SensorData instance containing information on static and dynamic features
#         :param t: time index
#         """
#
#         # propagate hidden states through graph to combine spatial information
#         hidden_sp = hidden
#         for layer in self.graph_layers:
#             hidden_sp = layer([graph_data.edge_index, hidden_sp])
#
#         # static graph features
#         node_features = torch.cat([graph_data.get(feature).reshape(x.size(0), -1) for
#                                    feature in self.node_features], dim=1)
#         edge_features = torch.cat([graph_data.get(feature).reshape(graph_data.edge_index.size(1), -1) for
#                                    feature in self.edge_features], dim=1)
#
#         # dynamic features for current and previous time step
#         dynamic_features_t0 = torch.cat([graph_data.get(feature)[..., t].reshape(x.size(0), -1) for
#                                          feature in self.dynamic_features], dim=1)
#         dynamic_features_t1 = torch.cat([graph_data.get(feature)[..., t - 1].reshape(x.size(0), -1) for
#                                          feature in self.dynamic_features], dim=1)
#
#         # message passing through graph
#         x, hidden, delta = self.propagate(graph_data.edge_index,
#                                           reverse_edges=graph_data.reverse_edges,
#                                           x=x,
#                                           hidden=hidden,
#                                           hidden_sp=hidden_sp,
#                                           node_features=node_features,
#                                           edge_features=edge_features,
#                                           dynamic_features_t0=dynamic_features_t0,
#                                           dynamic_features_t1=dynamic_features_t1,
#                                           areas=graph_data.areas)
#
#         return x, hidden, delta
#
#     def message(self, x_i, x_j, hidden_sp_j, dynamic_features_t0_i, dynamic_features_t1_j,
#                 edge_features, reverse_edges, areas_i, areas_j):
#         """
#         Construct message from node j to node i (for all edges in parallel)
#
#         :param x_i: features of nodes i with shape [#edges, #node_features]
#         :param x_j: features of nodes j with shape [#edges, #node_features]
#         :param hidden_sp_j: hidden features of nodes j with shape [#edges, #hidden_features]
#         :param dynamic_features_t0_i: dynamic features for nodes i with shape [#edges, #features]
#         :param dynamic_features_t1_j: dynamic features for nodes j from the previous time step with shape [#edges, #features]
#         :param edge_features: edge attributes for edges (j->i) with shape [#edges, #features]
#         :param reverse_edges: edge index for reverse edges (i->j)
#         :param areas_i: Voronoi cell areas for nodes i
#         :param areas_j: Voronoi cell areas for nodes j
#         :return: edge fluxes with shape [#edges, 1]
#         """
#
#         inputs = [dynamic_features_t0_i, dynamic_features_t1_j, edge_features]
#         inputs = torch.cat(inputs, dim=1)
#
#         # total flux from cell j to cell i
#         # TODO: use relative face length as input (face length / total cell boundary)
#         flux = self.edge_mlp(inputs, hidden_sp_j)
#
#         # TODO: add flux for self-edges and then use pytorch_geometric.utils.softmax(flux, edge_index[0])
#         #  to make sure that mass is conserved
#         # flux = flux * x_j * areas_j.view(-1, 1)
#
#         if self.use_log_transform:
#             total_i = torch.exp(x_i) * areas_i.view(-1, 1)
#             total_j = torch.exp(x_j) * areas_j.view(-1, 1)
#             in_flux = flux * total_j / total_i
#             out_flux = flux[reverse_edges]
#             net_flux = in_flux - out_flux
#             raw_out_flux = out_flux * self.to_raw(x_i) * areas_i.view(-1, 1)
#             raw_net_flux = raw_out_flux[reverse_edges] - raw_out_flux
#         else:
#             in_flux = flux * x_j * areas_j.view(-1, 1)
#             out_flux = in_flux[reverse_edges]
#             net_flux = (in_flux - out_flux) / areas_i.view(-1, 1)  # net influx into cell i per km2
#             raw_net_flux = self.to_raw(in_flux - out_flux)
#
#         if not self.training:
#             self.edge_fluxes = raw_net_flux
#
#         return net_flux.view(-1, 1)
#
#     def update(self, aggr_out, x, node_features, dynamic_features_t0, areas):
#         """
#         Aggregate all received messages (fluxes) and combine them with local source/sink
#         terms into a single prediction per node.
#
#         :param aggr_out: sum of incoming messages (fluxes)
#         :param x: local densities from previous time step
#         :param node_features: tensor containing all static node features
#         :param dynamic_features_t0: tensor containing all dynamic node features
#         :param areas: Voronoi cell areas
#         :return: prediction and updated hidden states for all nodes
#         """
#
#         inputs = torch.cat([x.view(-1, 1), node_features, dynamic_features_t0], dim=1)
#
#         hidden = self.node_lstm(inputs)
#         source, sink = self.source_sink_mlp(hidden, inputs)
#
#         if self.use_log_transform:
#             # both source and sink are fractions (total source/sink divided by current density x)
#             delta = source - sink
#             raw_x = self.to_raw(x)
#             raw_source = raw_x * source
#             raw_sink = raw_x * sink
#             raw_node_flux = raw_x * aggr_out
#         else:
#             # source is the total density while sink is a fraction
#             delta = source - sink * x
#             raw_source = self.to_raw(source)
#             raw_sink = self.node_sink = self.to_raw(x) * sink
#             raw_node_flux = aggr_out
#
#         if not self.training:
#             self.node_source = raw_source  # birds/km2 taking-off in cell i
#             self.node_sink = raw_sink  # birds/km2 landing in cell i
#             self.node_flux = raw_node_flux  # birds/km2 flying in/out of cell i
#
#         influx = aggr_out
#
#         pred = x + delta + influx
#
#         return pred, hidden, delta




# class LSTMTransition(Dynamics):
#     """
#     Implements a single LSTM transition from t to t+1, given the previous predictions and hidden states.
#     """
#
#     def __init__(self, node_features, dynamic_features, *args, **kwargs):
#         """
#         Initialize LSTMransition.
#
#         :param node_features: tensor containing all static node features
#         :param dynamic_features: tensor containing all dynamic node features
#         """
#
#         super(LSTMTransition, self).__init__(**kwargs)
#
#         self.node_features = node_features
#         self.dynamic_features = dynamic_features
#
#         n_node_in = sum(node_features.values()) + sum(dynamic_features.values()) + 1
#
#         # setup model components
#         self.node_lstm = NodeLSTM(n_node_in, **kwargs)
#         self.source_sink_mlp = SourceSinkMLP(n_node_in, **kwargs)
#
#
#     def initialize(self, data, h_t, c_t):
#         if h_t is None or c_t is None:
#             # start with all zeros
#             h_t = [torch.zeros(data.x.size(0), self.node_lstm.n_hidden, device=data.device) for
#                    _ in range(self.node_lstm.n_lstm_layers)]
#             c_t = [torch.zeros(data.x.size(0), self.node_lstm.n_hidden, device=data.device) for
#                    _ in range(self.node_lstm.n_lstm_layers)]
#
#         self.node_lstm.setup_states(h_t, c_t)
#
#
#     def forward(self, x, hidden, graph_data, t):
#         """
#         Run LSTM prediction for one time step.
#
#         :return x: predicted migration intensities for all cells and time points
#         :return hidden: updated hidden states for all cells and time points
#         :param graph_data: SensorData instance containing information on static and dynamic features for one time sequence
#         :param t: time index
#         """
#
#         # static graph features
#         node_features = torch.cat([graph_data.get(feature).reshape(x.size(0), -1) for
#                                    feature in self.node_features], dim=1)
#
#         # dynamic features for current time step
#         dynamic_features = torch.cat([graph_data.get(feature)[..., t].reshape(x.size(0), -1) for
#                                       feature in self.dynamic_features], dim=1)
#
#         inputs = torch.cat([x.view(-1, 1), node_features, dynamic_features], dim=1)
#
#         hidden = self.node_lstm(inputs)
#         source, sink = self.source_sink_mlp(hidden, inputs)
#
#         if self.use_log_transform:
#             # both source and sink are fractions (total source/sink divided by current density x)
#             delta = source - sink
#             raw_source = self.to_raw(x) * source
#             raw_sink = self.to_raw(x) * sink
#         else:
#             # source is the total density while sink is a fraction
#             delta = source - sink * x
#             raw_source = self.to_raw(source)
#             raw_sink = self.node_sink = self.to_raw(x) * sink
#
#         if not self.training:
#             self.node_source = raw_source  # birds/km2 taking-off in cell i
#             self.node_sink = raw_sink  # birds/km2 landing in cell i
#
#         x = x + delta
#
#
#         return x, hidden, delta


class EdgeFluxMLP(torch.nn.Module):
    """MLP predicting relative movements (between 0 and 1) along the edges of a graph."""

    def __init__(self, n_in, **kwargs):
        super(EdgeFluxMLP, self).__init__()

        self.n_hidden = kwargs.get('n_hidden')
        self.n_fc_layers = kwargs.get('n_fc_layers', 1)
        self.dropout_p = kwargs.get('dropout_p', 0)

        self.activation = kwargs.get('activation', torch.nn.ReLU())

        self.use_hidden = kwargs.get('use_hidden', True)
        #if self.use_hidden:
        #    n_in += self.n_hidden
      
        self.input2hidden = torch.nn.Linear(n_in, self.n_hidden, bias=False)
        
        #self.hidden2output = torch.nn.Linear(self.n_hidden, 1)

        #self.edge_mlp = MLP(self.n_hidden * 2, 1, **kwargs)
        if self.use_hidden:
            mlp_in = 2 * self.n_hidden
        else:
            mlp_in = self.n_hidden
        self.edge_mlp = MLP(mlp_in, 1, **kwargs)
        #self.edge_mlp = MLP(n_in, 1, **kwargs)

        self.reset_parameters()

    def reset_parameters(self):
        init_weights(self.input2hidden)
        #init_weights(self.fc_edge_in)
        #self.fc_edge_hidden.apply(init_weights)
        #init_weights(self.hidden2output)
        #self.edge_mlp.apply(init_weights)

    def forward(self, inputs, hidden):
        inputs = self.input2hidden(inputs)
        if self.use_hidden:
            inputs = torch.cat([inputs, hidden], dim=1)

        flux = self.edge_mlp(inputs)

        #flux = self.fc_edge_in(inputs)
        #flux = self.activation(flux)

        # flux = F.dropout(flux, p=self.dropout_p, training=self.training, inplace=False)

        #for layer in self.fc_edge_hidden:
        #    flux = layer(flux)
        #    flux = self.activation(flux)
        #    flux = F.dropout(flux, p=self.dropout_p, training=self.training, inplace=False)

        # map hidden state to relative flux
        #flux = self.hidden2output(flux)
        # flux = torch.sigmoid(flux) # fraction of birds moving from cell j to cell i
        flux = torch.tanh(flux).pow(2) # between 0 and 1, with initial random outputs close to 0
        
        return flux


class SourceSinkMLP(torch.nn.Module):
    """MLP predicting local source and sink terms"""

    def __init__(self, n_in, **kwargs):
        super(SourceSinkMLP, self).__init__()

        self.n_hidden = kwargs.get('n_hidden', 64)
        self.dropout_p = kwargs.get('dropout_p', 0)

        self.hidden2sourcesink = torch.nn.Sequential(torch.nn.Linear(self.n_hidden + n_in, self.n_hidden),
                                                     torch.nn.Dropout(p=self.dropout_p),
                                                     torch.nn.LeakyReLU(),
                                                     torch.nn.Linear(self.n_hidden, 2))

        self.reset_parameters()

    def reset_parameters(self):
        self.hidden2sourcesink.apply(init_weights)

    def forward(self, hidden, inputs):
        inputs = torch.cat([hidden, inputs], dim=1)

        source_sink = self.hidden2sourcesink(inputs)

        source = source_sink[:, 0].view(-1, 1).pow(2) # total density of birds taking off (per km2)

        sink = torch.tanh(source_sink[:, 1].view(-1, 1)).pow(2) # between 0 and 1, with initial random outputs close to 0

        return source, sink

#
# class DeltaMLP(torch.nn.Module):
#     """MLP predicting local delta terms"""
#
#     def __init__(self, n_in, **kwargs):
#         super(DeltaMLP, self).__init__()
#
#         self.n_hidden = kwargs.get('n_hidden', 64)
#         self.dropout_p = kwargs.get('dropout_p', 0)
#
#         self.hidden2delta = torch.nn.Sequential(torch.nn.Linear(self.n_hidden + n_in, self.n_hidden),
#                                                      torch.nn.Dropout(p=self.dropout_p),
#                                                      torch.nn.LeakyReLU(),
#                                                      torch.nn.Linear(self.n_hidden, 1))
#
#         self.reset_parameters()
#
#     def reset_parameters(self):
#         self.hidden2delta.apply(init_weights)
#
#     def forward(self, hidden, inputs):
#         inputs = torch.cat([hidden, inputs], dim=1)
#
#         delta = self.hidden2delta(inputs).view(-1, 1)
#
#         return delta


class MLP(torch.nn.Module):
    """Simple MLP"""

    def __init__(self, n_in, n_out, activation, **kwargs):
        super(MLP, self).__init__()

        n_hidden = kwargs.get('n_hidden', 64)
        n_fc_layers = kwargs.get('n_fc_layers', 1)
        self.dropout_p = kwargs.get('dropout_p', 0)

        self.activation = activation
        #self.layer_norm = torch.nn.LayerNorm(n_hidden)
        #self.layer_norm = torch.nn.BatchNorm1d(n_hidden)


        self.input2hidden = torch.nn.Linear(n_in, n_hidden)
        self.hidden_layers = nn.ModuleList([torch.nn.Linear(n_hidden, n_hidden)
                                             for _ in range(n_fc_layers - 1)])
        self.hidden2output = torch.nn.Linear(n_hidden, n_out)

        self.reset_parameters()

    def reset_parameters(self):

        init_weights(self.input2hidden)
        self.hidden_layers.apply(init_weights)
        init_weights(self.hidden2output)

    def forward(self, inputs):

        hidden = self.input2hidden(inputs)
        #hidden = self.layer_norm(hidden)
        # TODO: test effect of doing dropout after activation
        hidden = F.dropout(hidden, p=self.dropout_p, training=self.training, inplace=False) 
        hidden = self.activation(hidden)

        for layer in self.hidden_layers:
            hidden = layer(hidden)
            #hidden = self.layer_norm(hidden)
            hidden = F.dropout(hidden, p=self.dropout_p, training=self.training, inplace=False)
            hidden = self.activation(hidden)

        output = self.hidden2output(hidden)

        return output



class NodeLSTM(torch.nn.Module):
    """Decoder LSTM combining hidden states with additional inputs."""

    def __init__(self, n_inputs, **kwargs):
        super(NodeLSTM, self).__init__()

        self.n_hidden = kwargs.get('n_hidden', 64)
        self.n_layers = kwargs.get('n_rnn_layers', 1)
        self.use_encoder = kwargs.get('use_encoder', False)
        self.dropout_p = kwargs.get('dropout_p', 0)

        # node embedding
        self.input2hidden = torch.nn.Linear(n_inputs, self.n_hidden, bias=False)

        n_in_hidden = self.n_hidden * 2 if self.use_encoder else self.n_hidden
        self.lstm_in = torch.nn.LSTMCell(n_in_hidden, self.n_hidden)
        self.lstm_layers = nn.ModuleList([torch.nn.LSTMCell(self.n_hidden, self.n_hidden)
                                          for _ in range(self.n_layers - 1)])

        self.reset_parameters()

    def reset_parameters(self):

        init_weights(self.input2hidden)
        init_weights(self.lstm_in)
        self.lstm_layers.apply(init_weights)

    def setup_states(self, states):

        self.h, self.c = states

    def setup_zero_states(self, batch_size, device):
        self.h = [torch.zeros(batch_size, self.n_hidden, device=device, requires_grad=False) for _ in range(self.n_layers)]
        self.c = [torch.zeros(batch_size, self.n_hidden, device=device, requires_grad=False) for _ in range(self.n_layers)]

    def get_hidden(self):
        return self.h[-1]

    def forward(self, inputs, hidden=None, **kwargs):

        inputs = self.input2hidden(inputs)

        if hidden is not None and self.use_encoder:
            inputs = torch.cat([inputs, hidden], dim=1)

        # lstm layers
        self.h[0], self.c[0] = self.lstm_in(inputs, (self.h[0], self.c[0]))
        for l in range(self.n_layers - 1):
            self.h[l] = F.dropout(self.h[l], p=self.dropout_p, training=self.training, inplace=False)
            self.c[l] = F.dropout(self.c[l], p=self.dropout_p, training=self.training, inplace=False)
            self.h[l + 1], self.c[l + 1] = self.lstm_layers[l](self.h[l], (self.h[l + 1], self.c[l + 1]))

        return self.h, self.c

class NodeGRU(torch.nn.Module):
    """Decoder GRU combining hidden states with additional inputs."""

    def __init__(self, n_inputs, **kwargs):
        super(NodeGRU, self).__init__()

        self.n_hidden = kwargs.get('n_hidden', 64)
        self.n_layers = kwargs.get('n_rnn_layers', 1)
        self.use_encoder = kwargs.get('use_encoder', False)
        self.dropout_p = kwargs.get('dropout_p', 0)

        # node embedding
        self.input2hidden = torch.nn.Linear(n_inputs, self.n_hidden, bias=False)

        n_in_hidden = self.n_hidden * 2 if self.use_encoder else self.n_hidden
        self.gru_in = torch.nn.GRUCell(n_in_hidden, self.n_hidden)
        self.gru_layers = nn.ModuleList([torch.nn.GRUCell(self.n_hidden, self.n_hidden)
                                          for _ in range(self.n_layers - 1)])

        self.reset_parameters()

    def reset_parameters(self):

        init_weights(self.input2hidden)
        init_weights(self.gru_in)
        self.gru_layers.apply(init_weights)

    def setup_states(self, h):
        self.h = h

    def setup_zero_states(self, batch_size, device):
        self.h = [torch.zeros(batch_size, self.n_hidden, device=device, requires_grad=False) for _ in range(self.n_layers)]

    def get_hidden(self):
        return self.h[-1]

    def forward(self, inputs, hidden=None, **kwargs):

        inputs = self.input2hidden(inputs)

        if hidden is not None and self.use_encoder:
            inputs = torch.cat([inputs, hidden], dim=1)

        # gru layers
        self.h[0] = self.gru_in(inputs, self.h[0])
        for l in range(self.n_layers - 1):
            self.h[l] = F.dropout(self.h[l], p=self.dropout_p, training=self.training, inplace=False)
            self.h[l + 1] = self.gru_layers[l](self.h[l], self.h[l + 1])

        return self.h


class NodeGConvGRU(torch.nn.Module):
    """Decoder GConvGRU combining hidden states with additional inputs."""

    def __init__(self, n_inputs, **kwargs):
        super(NodeGConvGRU, self).__init__()

        self.n_hidden = kwargs.get('n_hidden', 64)
        self.K = kwargs.get('K', 2)
        self.n_layers = kwargs.get('n_rnn_layers', 1)
        self.use_encoder = kwargs.get('use_encoder', False)
        self.dropout_p = kwargs.get('dropout_p', 0)

        # node embedding
        self.input2hidden = torch.nn.Linear(n_inputs, self.n_hidden, bias=False)

        n_in_hidden = self.n_hidden * 2 if self.use_encoder else self.n_hidden
        self.gru_in = GConvGRU(n_in_hidden, self.n_hidden, self.K)
        self.gru_layers = nn.ModuleList([GConvGRU(self.n_hidden, self.n_hidden, self.K)
                                          for _ in range(self.n_layers - 1)])

        self.reset_parameters()

    def reset_parameters(self):

        init_weights(self.input2hidden)
        init_weights(self.gru_in)
        self.gru_layers.apply(init_weights)

    def setup_states(self, h):
        self.h = h

    def setup_zero_states(self, batch_size, device):
        self.h = [torch.zeros(batch_size, self.n_hidden, device=device) for _ in range(self.n_layers)]

    def get_hidden(self):
        return self.h[-1]

    def forward(self, inputs, edge_index, edge_weight=None, hidden=None, **kwargs):

        inputs = self.input2hidden(inputs)

        if hidden is not None and self.use_encoder:
            inputs = torch.cat([inputs, hidden], dim=1)

        # gru layers
        self.h[0] = self.gru_in(inputs, edge_index=edge_index, edge_weight=edge_weight, H=self.h[0])
        for l in range(self.n_layers - 1):
            self.h[l] = F.dropout(self.h[l], p=self.dropout_p, training=self.training, inplace=False)
            self.h[l + 1] = self.gru_layers[l](self.h[l], edge_index=edge_index, edge_weight=edge_weight, H=self.h[l + 1])

        return self.h

class NodeGConvGRU_broken(torch.nn.Module):
    """Decoder GConvGRU combining hidden states with additional inputs."""

    def __init__(self, n_inputs, **kwargs):
        super(NodeGConvGRU_broken, self).__init__()

        self.n_hidden = kwargs.get('n_hidden', 64)
        self.n_layers = kwargs.get('n_rnn_layers', 1)
        self.use_encoder = kwargs.get('use_encoder', False)
        self.dropout_p = kwargs.get('dropout_p', 0)

        # node embedding
        self.input2hidden = torch.nn.Linear(n_inputs, self.n_hidden, bias=False)

        n_in_hidden = self.n_hidden * 2 if self.use_encoder else self.n_hidden
        #self.layer_in = GConvGRU(n_in_hidden, self.n_hidden, **kwargs)
        #self.hidden_layers = nn.ModuleList([GConvGRU(self.n_hidden, self.n_hidden, **kwargs)
        #                                  for _ in range(self.n_layers - 1)])

        self.layer_in = torch.nn.GRUCell(n_in_hidden, self.n_hidden, **kwargs)
        self.hidden_layers = nn.ModuleList([torch.nn.GRUCell(self.n_hidden, self.n_hidden, **kwargs)
            for _ in range(self.n_layers - 1)])
        self.reset_parameters()

    def reset_parameters(self):

        init_weights(self.input2hidden)
        init_weights(self.layer_in)
        self.hidden_layers.apply(init_weights)

    def setup_states(self, states):

        self.h = states

    def setup_zero_states(self, batch_size, device):
        self.h = [torch.zeros(batch_size, self.n_hidden, device=device) for _ in range(self.n_layers)]

    def get_hidden(self):
        return self.h[-1]

    def forward(self, inputs, edge_index, edge_weight=None, hidden=None):

        inputs = self.input2hidden(inputs)

        if hidden is not None and self.use_encoder:
            inputs = torch.cat([inputs, hidden], dim=1)

        # lstm layers
        self.h[0] = self.layer_in(inputs, self.h[0]) #edge_index=edge_index, edge_weight=edge_weight, H=self.h[0])
        for l in range(self.n_layers - 1):
            self.h[l] = F.dropout(self.h[l], p=self.dropout_p, training=self.training, inplace=False)
            self.h[l + 1] = self.hidden_layers[l](self.h[l], self.h[l+1]) #edge_index=edge_index,
                                                  #edge_weight=edge_weight, H=self.h[l + 1])

        return self.h




class GraphLayer(MessagePassing):
    """
    Message passing layer for further propagation of features through the graph.

    This could help capturing long-range dependencies of fluxes on environmental conditions in non-adjacent cells.
    """

    def __init__(self, **kwargs):
        super(GraphLayer, self).__init__(aggr='add', node_dim=0)

        # model settings
        self.n_hidden = kwargs.get('n_hidden', 64)
        self.dropout_p = kwargs.get('dropout_p', 0)

        # model components
        self.fc_edge = torch.nn.Linear(self.n_hidden, self.n_hidden)
        self.fc_node = torch.nn.Linear(self.n_hidden, self.n_hidden)

        self.reset_parameters()

    def reset_parameters(self):
        init_weights(self.fc_edge)
        init_weights(self.fc_node)

    def forward(self, data):
        edge_index, inputs = data

        # message passing through graph
        out = self.propagate(edge_index, inputs=inputs)

        return out

    def message(self, inputs_i):
        # construct messages to node i for each edge (j,i)
        out = self.fc_edge(inputs_i)
        out = F.relu(out)

        return out

    def update(self, aggr_out):
        out = self.fc_node(aggr_out)

        return out


class Extrapolation(MessagePassing):
    """Boundary model that extrapolates features from inner (observed) cells/nodes to unobserved boundary cells."""

    def __init__(self, edge_index=None):
        super(Extrapolation, self).__init__(aggr='mean', node_dim=0)

        self.edge_index = edge_index

    def initialize(self, cell_edges):
        self.edge_index = cell_edges.edge_index[:, torch.logical_not(cell_edges.boundary2boundary_edges)]

    def forward(self, var):
        var = self.propagate(self.edge_index, var=var)
        return var

    def message(self, var_j):
        return var_j


class RecurrentEncoder(torch.nn.Module):
    """Encoder LSTM extracting relevant information from sequences of past environmental conditions and system states"""

    def __init__(self, node_rnn, radar2cell_model, static_cell_features=None, dynamic_cell_features=None, **kwargs):
        super(RecurrentEncoder, self).__init__()

        self.t_context = kwargs.get('context', 24)
        self.n_hidden = kwargs.get('n_hidden', 64)
        # self.n_lstm_layers = kwargs.get('n_rnn_layers', 1)
        self.dropout_p = kwargs.get('dropout_p', 0)

        self.radar2cell_model = radar2cell_model

        self.static_cell_features = {} if static_cell_features is None else static_cell_features
        #print(static_cell_features)
        self.dynamic_cell_features = {} if dynamic_cell_features is None else dynamic_cell_features

        # TODO: treat radar features separately

        n_inputs = sum(self.static_cell_features.values()) + \
                    sum(self.dynamic_cell_features.values()) + \
                    self.radar2cell_model.n_features

        # self.input2hidden = torch.nn.Linear(n_node_in, self.n_hidden, bias=False)
        # self.lstm_layers = nn.ModuleList([nn.LSTMCell(self.n_hidden, self.n_hidden)
        #                                   for _ in range(self.n_lstm_layers)])

        # if kwargs.get('rnn_type', 'LSTM'):
        #     self.node_rnn = NodeLSTM(n_node_in, **kwargs)
        # else:
        #     self.node_rnn = NodeGRU(n_node_in, **kwargs)

        self.node_rnn = node_rnn(n_inputs, **kwargs)
        #self.node_rnn = NodeGRU(n_inputs, **kwargs)
        # self.reset_parameters()

    # def reset_parameters(self):
    #
    #     self.lstm_layers.apply(init_weights)
    #     init_weights(self.input2hidden)

    def forward(self, data, t0=0):
        """Run encoder until the given number of context time steps has been reached."""

        cell_data = data.node_type_subgraph(['cell']).to_homogeneous()

        self.node_rnn.setup_zero_states(cell_data.num_nodes, device=cell_data.coords.device)

        # # initialize lstm variables
        # h_t = [torch.zeros(cell_data.num_nodes, self.n_hidden, device=cell_data.coords.device)
        #        for _ in range(self.n_lstm_layers)]
        # c_t = [torch.zeros(cell_data.num_nodes, self.n_hidden, device=cell_data.coords.device)
        #        for _ in range(self.n_lstm_layers)]

        static_cell_features = [cell_data.get(feature).reshape(cell_data.num_nodes, -1)
                                   for feature in self.static_cell_features]
        # TODO: push node_features through GNN or MLP to extract spatial representations?

        # process all context time steps and the first forecasting time step
        for tidx in range(self.t_context + 1):
            
            t = tidx + t0
            
            # dynamic features for current time step
            dynamic_cell_features = [tidx_select(cell_data.get(feature), t).reshape(cell_data.num_nodes, -1)
                                          for feature in self.dynamic_cell_features]
            # get radar features and map them to cells
            radar_features = self.radar2cell_model(data, t, self.node_rnn.get_hidden())
            #print('radar feature min max:', radar_features.min(1), radar_features.max(1))
            
            inputs = torch.cat(static_cell_features + dynamic_cell_features + [radar_features], dim=1)

            rnn_states = self.node_rnn(inputs, edge_index=cell_data.edge_index, edge_weight=None) # TODO use weights
            # h_t, c_t = self.update(inputs, h_t, c_t)

        return rnn_states
    #
    # def update(self, inputs, h_t, c_t):
    #     """Include information on the current time step into the hidden state."""
    #
    #     inputs = self.input2hidden(inputs)
    #
    #     h_t[0], c_t[0] = self.lstm_layers[0](inputs, (h_t[0], c_t[0]))
    #     for l in range(1, self.n_lstm_layers):
    #         h_t[l - 1] = F.dropout(h_t[l - 1], p=self.dropout_p, training=self.training, inplace=False)
    #         c_t[l - 1] = F.dropout(c_t[l - 1], p=self.dropout_p, training=self.training, inplace=False)
    #         h_t[l], c_t[l] = self.lstm_layers[l](h_t[l - 1], (h_t[l], c_t[l]))
    #
    #     return h_t, c_t


class GRUEncoder(torch.nn.Module):
    """Encoder LSTM extracting relevant information from sequences of past environmental conditions and system states"""

    def __init__(self, radar2cell_model, static_cell_features, dynamic_cell_features, **kwargs):
        super(GRUEncoder, self).__init__()

        self.t_context = kwargs.get('context', 24)
        self.n_hidden = kwargs.get('n_hidden', 64)
        self.n_layers = kwargs.get('n_rnn_layers', 1)
        self.dropout_p = kwargs.get('dropout_p', 0)

        self.radar2cell_model = radar2cell_model
        self.static_cell_features = static_cell_features
        self.dynamic_cell_features = dynamic_cell_features

        n_node_in = sum(static_cell_features.values()) + \
                    sum(dynamic_cell_features.values()) + \
                    self.radar2cell_model.n_features

        self.input2hidden = torch.nn.Linear(n_node_in, self.n_hidden, bias=False)

        self.gru_layers = nn.ModuleList([nn.GRUCell(self.n_hidden, self.n_hidden)
                                          for _ in range(self.n_layers)])

        self.reset_parameters()

    def reset_parameters(self):

        self.gru_layers.apply(init_weights)
        init_weights(self.input2hidden)

    def forward(self, data, t0=0):
        """Run encoder until the given number of context time steps has been reached."""

        cell_data = data.node_type_subgraph(['cell']).to_homogeneous()

        # initialize lstm variables
        h_t = [torch.zeros(data.num_nodes, self.n_hidden, device=data.coords.device) for _ in range(self.n_layers)]

        static_cell_features = torch.cat([cell_data.get(feature).reshape(cell_data.num_nodes, -1)
                                          for feature in self.static_cell_features], dim=1)
        # TODO: push node_features through GNN or MLP to extract spatial representations?

        # process all context time steps and the first forecasting time step
        for tidx in range(self.t_context + 1):
            t = tidx + t0

            # dynamic features for current time step
            dynamic_cell_features = torch.cat([tidx_select(cell_data.get(feature), t).reshape(cell_data.num_nodes, -1)
                                               for feature in self.dynamic_cell_features], dim=1)
            # get radar features and map them to cells
            radar_features = self.radar2cell_model(data, t)

            inputs = torch.cat([static_cell_features, dynamic_cell_features, radar_features], dim=1)

            h_t = self.update(inputs, h_t)

        return h_t

    def update(self, inputs, h_t):
        """Include information on the current time step into the hidden state."""

        inputs = self.input2hidden(inputs)

        h_t[0] = self.gru_layers[0](inputs, h_t[0])
        for l in range(1, self.n_layers):
            h_t[l - 1] = F.dropout(h_t[l - 1], p=self.dropout_p, training=self.training, inplace=False)
            h_t[l] = self.gru_layers[l](h_t[l - 1], h_t[l])

        return h_t


class LocalLSTM(torch.nn.Module):
    """FluxRGNN variant without spatial fluxes."""

    def __init__(self, n_env, coord_dim=2, **kwargs):
        super(LocalLSTM, self).__init__()

        self.horizon = kwargs.get('horizon', 40)
        self.t_context = max(1, kwargs.get('context', 1))
        self.teacher_forcing = kwargs.get('teacher_forcing', 0)
        self.use_encoder = kwargs.get('use_encoder', True)

        # model components
        n_in = n_env + coord_dim + 2
        if self.use_encoder:
            self.encoder = RecurrentEncoder(n_in, **kwargs)
        self.node_lstm = NodeLSTM(n_in, **kwargs)
        self.output_mlp = SourceSinkMLP(n_in, **kwargs)


    def forward(self, data):

        x = data.x[..., self.t_context - 1].view(-1, 1)
        y_hat = []

        if self.use_encoder:
            # push context timeseries through encoder to initialize decoder
            h_t, c_t = self.encoder(data)
            self.node_lstm.setup_states(h_t, c_t)  # , enc_states)
        else:
            # start from scratch
            h_t = [torch.zeros(data.x.size(0), self.node_lstm.n_hidden, device=x.device) for
                   _ in range(self.node_lstm.n_lstm_layers)]
            c_t = [torch.zeros(data.x.size(0), self.node_lstm.n_hidden, device=x.device) for
                   _ in range(self.node_lstm.n_lstm_layers)]
            self.node_lstm.setup_states(h_t, c_t)

        forecast_horizon = range(self.t_context, self.t_context + self.horizon)

        if not self.training:
            self.node_source = torch.zeros((data.x.size(0), 1, self.horizon), device=x.device)
            self.node_sink = torch.zeros((data.x.size(0), 1, self.horizon), device=x.device)

        for t in forecast_horizon:

            r = torch.rand(1)
            if r < self.teacher_forcing:
                x = data.x[..., t - 1].view(-1, 1)

            inputs = torch.cat([x.view(-1, 1), data.coords, data.env[..., t], data.areas.view(-1, 1)], dim=1)

            hidden = self.node_lstm(inputs)
            source, sink = self.output_mlp(hidden, inputs)
            sink = sink * x
            x = x + source - sink
            y_hat.append(x)

            if not self.training:
                self.node_source[..., t - self.t_context] = source
                self.node_sink[..., t - self.t_context] = sink

        prediction = torch.cat(y_hat, dim=-1)

        return prediction



class LSTM(torch.nn.Module):
    """Standard LSTM taking all observed/predicted bird densities and environmental features as input to LSTM"""

    def __init__(self, **kwargs):

        super(LSTM, self).__init__()

        self.horizon = kwargs.get('horizon', 40)
        self.dropout_p = kwargs.get('dropout_p', 0)
        self.n_hidden = kwargs.get('n_hidden', 16)
        self.n_in = 5 + kwargs.get('n_env', 4)
        self.n_nodes = kwargs.get('n_nodes', 22)
        self.n_layers = kwargs.get('n_layers', 1)
        self.force_zeros = kwargs.get('force_zeros', False)
        self.teacher_forcing = kwargs.get('teacher_forcing', 0)

        self.fc_in = torch.nn.Linear(self.n_in*self.n_nodes, self.n_hidden)
        self.lstm_layers = nn.ModuleList([torch.nn.LSTMCell(self.n_hidden, self.n_hidden) for l in range(self.n_layers)])
        self.fc_out = torch.nn.Linear(self.n_hidden, self.n_nodes)


    def forward(self, data):

        x = data.x[:, 0]
        h_t = [torch.zeros(1, self.n_hidden, device=x.device) for l in range(self.n_layers)]
        c_t = [torch.zeros(1, self.n_hidden, device=x.device) for l in range(self.n_layers)]

        y_hat = [x]
        for t in range(self.horizon):
            r = torch.rand(1)
            if r < self.teacher_forcing:
                x = data.x[:, t]

            # use both bird prediction/observation and environmental features as input to LSTM
            inputs = torch.cat([data.coords.flatten(),
                                data.env[..., t+1].flatten(),
                                data.local_dusk[:, t].float().flatten(),
                                data.local_dawn[:, t+1].float().flatten(),
                                x], dim=0).view(1, -1)

            # multi-layer LSTM
            inputs = self.fc_in(inputs)
            h_t[0], c_t[0] = self.lstm_layers[0](inputs, (h_t[0], c_t[0]))
            for l in range(1, self.n_layers):
                h_t[l], c_t[l] = self.lstm_layers[l](h_t[l-1], (h_t[l], c_t[l]))

            x = x + self.fc_out(h_t[-1]).tanh().view(-1)

            if self.force_zeros:
                # for locations where it is night: set birds in the air to zero
                x = x * data.local_night[:, t+1]

            y_hat.append(x)

        return torch.stack(y_hat, dim=1)


# class MLP(torch.nn.Module):
#     """
#     Standard MLP mapping concatenated features of all nodes at time t to migration intensities
#     of all nodes at time t
#     """
#
#     def __init__(self, **kwargs):
#         super(MLP, self).__init__()
#
#         in_channels = kwargs.get('n_env') + kwargs.get('coord_dim', 2)
#         hidden_channels = kwargs.get('n_hidden', 64)
#         out_channels = kwargs.get('out_channels', 1)
#         horizon = kwargs.get('horizon', 1)
#         n_layers = kwargs.get('n_fc_layers', 1)
#         dropout_p = kwargs.get('dropout_p', 0.0)
#
#         self.fc_in = torch.nn.Linear(in_channels, hidden_channels)
#         self.fc_hidden = nn.ModuleList([torch.nn.Linear(hidden_channels, hidden_channels) for _ in range(n_layers - 1)])
#         self.fc_out = torch.nn.Linear(hidden_channels, out_channels)
#         self.horizon = horizon
#         self.dropout_p = dropout_p
#
#         self.reset_parameters()
#
#     def reset_parameters(self):
#
#         init_weights(self.fc_in)
#         init_weights(self.fc_out)
#         self.fc_hidden.apply(init_weights)
#
#     def forward(self, data):
#
#         y_hat = []
#         for t in range(self.horizon + 1):
#
#             features = torch.cat([data.coords.flatten(),
#                                   data.env[..., t].flatten()], dim=0)
#             x = self.fc_in(features)
#             x = F.relu(x)
#             x = F.dropout(x, p=self.dropout_p, training=self.training)
#
#             for l in self.fc_hidden:
#                 x = l(x)
#                 x = F.relu(x)
#                 x = F.dropout(x, p=self.dropout_p, training=self.training)
#
#             x = self.fc_out(x)
#             x = x.sigmoid()
#
#             # for locations where it is night: set birds in the air to zero
#             x = x * data.local_night[:, t]
#
#             y_hat.append(x)
#
#         return torch.stack(y_hat, dim=1)
#

class LocalMLP(torch.nn.Module):
    """Standard MLP mapping concatenated features of a single nodes at time t to migration intensities at time t."""

    def __init__(self, n_env, coord_dim=2, **kwargs):
        super(LocalMLP, self).__init__()

        self.horizon = kwargs.get('horizon', 1)
        self.dropout_p = kwargs.get('dropout_p', 0)
        self.n_hidden = kwargs.get('n_hidden', 16)
        self.use_acc = kwargs.get('use_acc_vars', False)
        self.n_layers = kwargs.get('n_fc_layers', 1)
        self.force_zeros = kwargs.get('force_zeros', False)

        self.n_in = n_env + coord_dim + self.use_acc * 2

        self.fc_in = torch.nn.Linear(self.n_in, self.n_hidden)
        self.fc_hidden = nn.ModuleList([torch.nn.Linear(self.n_hidden, self.n_hidden)
                                        for _ in range(self.n_layers - 1)])
        self.fc_out = torch.nn.Linear(self.n_hidden, 1)

        self.reset_parameters()

    def reset_parameters(self):

        self.fc_hidden.apply(init_weights)
        init_weights(self.fc_in)
        init_weights(self.fc_out)


    def forward(self, data):

        y_hat = []

        for t in range(self.horizon):

            x = self.step(data.coords, data.env[..., t], acc=data.acc[..., t])

            if self.force_zeros:
                # for locations where it is night: set birds in the air to zero
                x = x * data.local_night[:, t].view(-1, 1)

            y_hat.append(x)

        prediction = torch.cat(y_hat, dim=-1)
        return prediction


    def step(self, coords, env, acc):
        # use only location-specific features to predict migration intensities
        if self.use_acc:
            features = torch.cat([coords, env, acc], dim=1)
        else:
            features = torch.cat([coords, env], dim=1)
        x = F.relu(self.fc_in(features))
        x = F.dropout(x, p=self.dropout_p, training=self.training)

        for l in self.fc_hidden:
            x = F.relu(l(x))
            x = F.dropout(x, p=self.dropout_p, training=self.training)

        x = self.fc_out(x)
        x = x.relu()

        return x


def init_weights(m):
    """Initialize model weights with Kaiming method for relu activations"""
    if type(m) == nn.Linear:
        nn.init.kaiming_normal_(m.weight, nonlinearity='relu')


def encode_position(pos):

    return torch.cat([torch.sin(pos), torch.cos(pos)])


def tidx_select(features, indices, steps=0):
        
    shape = torch.tensor(features.size()) # [graphs * nodes, ..., time steps]
    
    if indices.size(0) == 1:
        full_indices = indices.repeat(shape[0], 1) # [graphs * nodes, 1)
    else:
        full_indices = indices.repeat(1, int(shape[0] / indices.size(0))).view(-1, 1) # [graphs * nodes, 1]
    #if len(shape) > 2:
    #    full_indices = full_indices.repeat(1, torch.prod(shape[1:-1])).view(-1, 1)

    #full_indices = full_indices.view(-1)

    tidx = torch.arange(shape[-1], device=features.device).view(1, -1).repeat(shape[0], 1)
   
    #print(tidx.device, features.device, full_indices.device)
    mask = torch.logical_and(tidx >= full_indices, tidx <= full_indices + steps)

    if len(shape) > 2:
        #print(f'mask: {mask.size()}, features: {features.size()}')
        dim1 = torch.prod(shape[1:-1])
        mask = mask.view(shape[0], 1, shape[-1])
        #print(f'{features.view(shape[0], -1, shape[-1])[mask]}')
        f = features.view(shape[0], -1, shape[-1])[mask.repeat(1, dim1, 1)]
        #f = f.view(*shape[:-1], -1)
        #print(f'features after: {f.size()}')
    else:
        #print(f'mask: {mask.size()}, features: {features.size()}, mask_sum: {mask.sum()}')
        #print(f'steps: {steps}')
        #print(steps * shape[0])
        f = features[mask]

        #print(f'mask per node: {mask.sum(-1)}')


    #f = features.view(-1, shape[-1])[torch.arange(torch.prod(shape[:-1]), device=features.device), full_indices]
    f = f.view(*shape[:-1], -1)
    
    #print(f'original shape = {shape}, after selection = {f.size()}')

    return f


def angle(x1, y1, x2, y2):
    """
    Compute angle between point (x1, y1) and point (x2, y2).

    :return: angle in degrees
    """
    y = y1 - y2
    x = x1 - x2
    rad = np.arctan2(y, x)
    deg = np.rad2deg(rad)
    deg = (deg + 360) % 360
    return deg

def distance(x1, y1, x2, y2):
    """
    Compute distance between point (x1, y1) and point (x2, y2).

    Coordinates should be given in the local CRS.

    :return: distance in kilometers
    """
    return np.linalg.norm(np.array([x1-x2, y1-y2])) / 10**3

def MSE(output, gt):
    """Compute mean squared error."""
    return torch.mean((output - gt)**2)


def train(model, train_loader, optimizer, loss_func, device, teacher_forcing=0, **kwargs):
    """Train model using the given optimizer and loss function."""

    model.train()
    loss_all = 0
    #flux_loss_weight = kwargs.get('flux_loss_weight', 0)
    for nidx, data in enumerate(train_loader):
        data = data.to(device)
        optimizer.zero_grad()
        if hasattr(model, 'teacher_forcing'):
            model.teacher_forcing = teacher_forcing
        output = model(data)
        gt = data.y

        # if flux_loss_weight > 0:
        #     penalty = flux_penalty(model, data, flux_loss_weight)
        # else:
        #     penalty = 0

        if kwargs.get('force_zeros', False):
            mask = torch.logical_and(data.local_night, torch.logical_not(data.missing))
        else:
            mask = torch.logical_not(data.missing)

        if hasattr(model, 't_context'):
            gt = gt[:, model.t_context:]
            mask = mask[:, model.t_context:]

        loss = loss_func(output, gt, mask) #+ penalty
        loss_all += data.num_graphs * float(loss)
        loss.backward()
        optimizer.step()

        del loss, output

    return loss_all


def test(model, test_loader, loss_func, device, **kwargs):
    """Run model on test data and compute loss function for each forecasting horizon separately."""

    model.eval()
    loss_all = []

    if hasattr(model, 'teacher_forcing'):
        model.teacher_forcing = 0

    for tidx, data in enumerate(test_loader):
        data = data.to(device)
        output = model(data)
        gt = data.y

        if kwargs.get('fixed_boundary', False):
            output = output[~data.boundary]
            gt = gt[~data.boundary]

        if kwargs.get('force_zeros', False):
            mask = data.local_night & ~data.missing
        else:
            mask = ~data.missing

        if hasattr(model, 't_context'):
            gt = gt[:, model.t_context:]
            mask = mask[:, model.t_context:]

        loss_all.append(torch.tensor([loss_func(output[:, t], gt[:, t], mask[:, t]).detach()
                                      for t in range(model.horizon)]))

    return torch.stack(loss_all)


# def flux_penalty(model, data, weight):
#     """Compute penalty for fluxes that do not obey mass-balance."""
#
#     inferred_fluxes = model.local_fluxes.squeeze()
#     inferred_fluxes = inferred_fluxes - inferred_fluxes[data.reverse_edges]
#     observed_fluxes = data.fluxes[..., model.t_context:].squeeze()
#
#     diff = observed_fluxes - inferred_fluxes
#     diff = torch.square(observed_fluxes) * diff  # weight timesteps with larger fluxes more
#
#     edges = data.boundary2inner_edges + data.inner2boundary_edges + data.inner_edges
#     diff = diff[edges]
#     penalty = (torch.square(diff[~torch.isnan(diff)])).mean()
#     penalty = weight * penalty
#
#     return penalty<|MERGE_RESOLUTION|>--- conflicted
+++ resolved
@@ -1894,14 +1894,7 @@
         # use only valid training radars for interpolation
         missing = tidx_select(graph_data['radar'].missing, t).reshape(n_radars)
         radar_mask = torch.logical_and(graph_data['radar'].train_mask, torch.logical_not(missing))
-
-<<<<<<< HEAD
-        radar_mask = graph_data['radar'].train_mask
         n_radars = radar_mask.sum()
-=======
-        cell_states = knn_interpolate(variables[radar_mask], radar_pos[radar_mask], cell_pos, graph_data['radar'].batch[radar_mask],
-                                      graph_data['cell'].batch, k=self.k)
->>>>>>> 966bea51
 
         variables = variables[radar_mask]
         radar_pos = graph_data['radar'].pos[radar_mask]
