--- conflicted
+++ resolved
@@ -1041,12 +1041,8 @@
         time = dynamic_feature_df.datetime.sort_values().unique()
         tidx = np.arange(len(time))
 
-<<<<<<< HEAD
-        data = {'env': [], 'cell_nighttime': [], 'radar_nighttime': [], target_col: [], 'bird_uv': [],
+        data = {'cell_nighttime': [], 'radar_nighttime': [], target_col: [], 'bird_uv': [],
                 'missing_x': [], 'missing_uv': []}
-=======
-        data = {'cell_nighttime': [], 'radar_nighttime': [], target_col: [], 'bird_uv': [], 'missing': []}
->>>>>>> 08f01eb4
 
         for var in self.env_vars:
             data[var] = []
