--- conflicted
+++ resolved
@@ -20,29 +20,9 @@
   #- 2019
 test_year: 2019
 val_train_split: 0.1
-<<<<<<< HEAD
-env_vars:
-  - u
-  - v
-  - u10
-  - v10
-  - cc
-  - tp
-  - sp
-  - t2m
-  - t
-  - q
-  - sshf
-  - night
-  - dusk
-  - dawn
-  - dayofyear
-  - solarpos
-  - solarpos_dt
 env_files:
   - model_levels.nc
   - surface.nc
-=======
 #env_vars:
 #  - u
 #  - v
@@ -61,7 +41,6 @@
 #  - dayofyear
 #  - solarpos
 #  - solarpos_dt
->>>>>>> 22b4b2e3
 use_buffers: True
 buffer: 450000
 observation_range: 35000
