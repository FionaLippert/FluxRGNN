# @package model
_target_: fluxrgnn.models.FluxRGNN

name: FluxRGNN

coord_dim: 4
embedding_dim: 32
radar_embedding_dim: 8
n_edge_attr: 6

training_coefs:
  #fluxes: 1.0
  x: 1.0
  bird_uv: 0.01
test_vars:
  - x
  - bird_uv
predict_vars:
  - x
  - bird_uv
  - source_sink

env_vars:
  u_q10: 1
  u_q50: 1
  u_q90: 1
  v_q10: 1
  v_q50: 1
  v_q90: 1
  u10: 1
  v10: 1
  tcc: 1
  tp: 1
  sp: 1
  msl: 1
  #t2m: 1
  t_q10: 1
  t_q50: 1
  t_q90: 1
  q_q10: 1
  q_q50: 1
  q_q90: 1
  #sshf: 1
  night: 1
  dusk: 1
  dawn: 1
  dayofyear: 1
  solarpos: 1
  solarpos_dt: 1
  #frac_night_fw: 1
  #frac_night_bw: 1

permute_env_vars: []

n_hidden: 128 

max_t0: ${datasource.tidx_step}
context: 24
horizon: 48
min_horizon: 2
test_horizon: 72

store_fluxes: false

lr: 3e-5
lr_schedulers:
        #- _target_: torch.optim.lr_scheduler.LinearLR
        #  _partial_: true
        #  start_factor: 1e-5
        #  end_factor: 1.0
        #  total_iters: 10
        #- _target_: torch.optim.lr_scheduler.StepLR
        #  _partial_: true
        #  step_size: 50
        #  gamma: 0.65
        #- _target_: torch.optim.lr_scheduler.CosineAnnealingLR
        #  _partial_: true
        #  T_max: 100
        #  eta_min: 1e-5
        #- _target_: torch.optim.lr_scheduler.CosineAnnealingWarmRestarts
        #  _partial_: true
        #  T_0: 10
        #  T_mult: 2
        #  eta_min: 1e-5
        #- _target_: torch.optim.lr_scheduler.CyclicLR
        #  _partial_: true
        #  base_lr: 1e-5
        #  max_lr: 1e-4
        #  step_size_up: 10
        #  step_size_down: 10
        #  mode: triangular2
        #  #gamma: 0.95
        #  cycle_momentum: false
        - _target_: torch.optim.lr_scheduler.ConstantLR
          _partial_: true
          factor: 1.0
          total_iters: ${trainer.max_epochs}
lr_milestones: []
#        - 100
#        - 50
#        - 90
          #- 100 #50
optimizer:
  _target_: torch.optim.Adam
  _partial_: true
  lr: ${model.lr}

use_log_transform: false
log_offset: 0.1
scale: 0.001
length_scale: 0.01 #1.0
flux_scale: ${eval:'${model.scale} * ${model.length_scale}'} #0.00001
transforms:
#  - _target_: fluxrgnn.transforms.LogTransform
#    feature: x
#    offset: ${model.log_offset}
  - _target_: fluxrgnn.transforms.Rescaling
    feature: x
    factor: ${model.scale}
  - _target_: fluxrgnn.transforms.Rescaling
    feature: bird_uv
    factor: ${model.length_scale}
  - _target_: fluxrgnn.transforms.Rescaling
    feature: fluxes
    factor: ${model.flux_scale}
  - _target_: fluxrgnn.transforms.Rescaling
    feature: source_sink
    factor: ${model.scale}
  - _target_: fluxrgnn.transforms.CVMasks
    n_cv_folds: ${task.n_cv_folds}
    cv_fold: ${task.cv_fold}
    seed: ${seed}

dropout_p: 0.0
teacher_forcing: 0.0
teacher_forcing_gamma: 1.0
increase_horizon_rate: 0.1
increase_horizon_start: 0


force_zeros: false #true
root_transformed_loss: false
weight_exponent: 1.0 #0.75
edge_type: hexagons
birds_per_km2: true

regularizer_weight: 0.0 #0.01

activation:
  _target_: torch.nn.ReLU #LeakyReLU

observation_model:
  _target_: fluxrgnn.models.ObservationModel

node_rnn:
  _target_: fluxrgnn.models.NodeLSTM
  _partial_: true
#
#location_encoder:
#  _target_: fluxrgnn.models.LocationEncoder
#  _partial_: true
#  static_cell_features:
#    coords: ${model.coord_dim}
#    land_cover: 19
#  out_channels: ${model.embedding_dim}
#  n_layers: 2
#  dropout_p: ${model.dropout_p}

#decoder:
#  _target_: fluxrgnn.models.RecurrentDecoder
#  node_rnn: ${model.node_rnn}
#  n_rnn_layers: 1
#  n_hidden: ${model.n_hidden}
#  use_encoder: true
#  dropout_p: ${model.dropout_p}
#  #static_cell_features:
#  #  coords: ${model.coord_dim}
#  edge_features:
#    edge_attr: ${model.n_edge_attr}
#  dynamic_cell_features: ${model.env_vars}
  #  env: ${model.n_env}

#flux_model:
#  #_target_: fluxrgnn.models.Fluxes
#  _target_: fluxrgnn.models.NumericalFluxes
#  #_target_: fluxrgnn.models.NumericalRadarFluxes
#  radar2cell_model:
#    _target_: fluxrgnn.models.RadarToCellKNNInterpolation
#    k: 10
#    radar_variables:
#      bird_uv: 2
#  static_cell_features:
#    coords: ${model.coord_dim}
#    #land_cover: 19
#  edge_features:
#    edge_attr: ${model.n_edge_attr}
#  dynamic_cell_features: ${model.env_vars}
#  #  env: ${model.n_env}
#  length_scale: ${model.length_scale}
#  n_hidden: ${model.n_hidden}
#  n_fc_layers: 1
#  n_graph_layers: 0
#  activation: ${model.activation}
#  use_log_transform: ${model.use_log_transform}
#  log_offset: ${model.log_offset}
#  scale: ${model.scale}
#  dropout_p: ${model.dropout_p}
#  transforms: ${model.transforms}


#source_sink_model:
#  _target_: fluxrgnn.models.SourceSink
#  #_target_: fluxrgnn.models.DeltaMLP
#  #model_inputs: []
#    #x: 1
#    #ground_states: 1
#  static_cell_features:
#    coords: ${model.coord_dim}
#    #land_cover: 19
#  dynamic_cell_features: ${model.env_vars}
#  #  env: ${model.n_env}
#  n_hidden: ${model.n_hidden}
#  n_fc_layers: 1
#  activation: ${model.activation}
#  use_log_transform: ${model.use_log_transform}
#  log_offset: ${model.log_offset}
#  scale: ${model.scale}
#  dropout_p: ${model.dropout_p}
#  transforms: ${model.transforms}


#initial_model:
#  _target_: fluxrgnn.models.InitialStateMLP
#  node_features:
#    coords: ${model.coord_dim}
#  dynamic_cell_features: ${model.env_vars}
#  static_cell_features:
#    coords: ${model.coord_dim}
#  n_hidden: ${model.n_hidden}
#  n_fc_layers: 1
#  activation:
#    _target_: torch.nn.ReLU
#  use_log_transform: ${model.use_log_transform}
#  dropout_p: ${model.dropout_p}
#  transforms: ${model.transforms}

#initial_model:
#  _target_: fluxrgnn.models.ObservationCopy
#  use_log_transform: ${model.use_log_transform}
#  log_offset: ${model.log_offset}
#  scale: ${model.scale}
#  dropout_p: ${model.dropout_p}
#  transforms: ${model.transforms}

#initial_model:
#  _target_: fluxrgnn.models.RadarToCellKNNInterpolation
#  k: 10
#  radar_variables:
#    x: 1

#ground_model:
#  _target_: fluxrgnn.models.InitialStateMLP
#  static_cell_features:
#    coords: ${model.coord_dim}
#  #dynamic_cell_features:
#  #  env: ${model.n_env}
#  n_hidden: ${model.n_hidden}
#  n_fc_layers: 1
#  activation:
#    _target_: torch.nn.ReLU
#  use_log_transform: ${model.use_log_transform}
#  log_offset: ${model.log_offset}
#  scale: ${model.scale}
#  dropout_p: ${model.dropout_p}
#  transforms: ${model.transforms}


defaults:
  - flux_model: NumericalFluxes
  - source_sink_model: SourceSink
  - encoder: RecurrentEncoder
  - decoder: RecurrentDecoder
  - location_encoder: LocationEncoder
  - radar2cell_model: KNNInterpolation
  - initial_model: KNNInterpolation

  
<<<<<<< HEAD
encoder:
  _target_: fluxrgnn.models.RecurrentEncoder
  node_rnn: ${model.node_rnn}
  #_target_: fluxrgnn.models.LSTMEncoder
  context: ${model.context}
  n_hidden: ${model.n_hidden}
  n_rnn_layers: 1
  dropout_p: ${model.dropout_p}
  static_cell_features:
      coords: ${model.coord_dim}
  dynamic_cell_features: ${model.env_vars}
  #  env: ${model.n_env}
  location_encoder: ${model.location_encoder}
  radar2cell_model: ${radar2cell_model}
=======
#encoder:
#  _target_: fluxrgnn.models.RecurrentEncoder
#  node_rnn: ${model.node_rnn}
#  #_target_: fluxrgnn.models.LSTMEncoder
#  context: ${model.context}
#  n_hidden: ${model.n_hidden}
#  n_rnn_layers: 1
#  dropout_p: ${model.dropout_p}
#  static_cell_features:
#      coords: ${model.coord_dim}
#  dynamic_cell_features: ${model.env_vars}
#  #  env: ${model.n_env}
#  location_encoder: ${model.location_encoder}
#  radar2cell_model: ${radar2cell_model}
>>>>>>> 006cf80c
    #_target_: fluxrgnn.models.RadarToCellGNN
    #k: 10
    #n_hidden: ${model.radar_embedding_dim}
    #n_fc_layers: 2
    #activation: ${model.activation}
    #dropout_p: ${model.dropout_p}
    #dynamic_radar_features:
    #  x: 1
    #  bird_uv: 2
    #static_cell_features:
    #  coords: ${model.coord_dim}
    #static_radar_features:
    #  coords: ${model.coord_dim}
    #location_encoder: ${model.location_encoder}
#    _target_: fluxrgnn.models.RadarToCellKNNInterpolation
#    k: 10
#    radar_variables:
#      x: 1
#      bird_uv: 2


boundary_model:
  _target_: fluxrgnn.models.Extrapolation

load_states_from: null<|MERGE_RESOLUTION|>--- conflicted
+++ resolved
@@ -285,22 +285,6 @@
   - initial_model: KNNInterpolation
 
   
-<<<<<<< HEAD
-encoder:
-  _target_: fluxrgnn.models.RecurrentEncoder
-  node_rnn: ${model.node_rnn}
-  #_target_: fluxrgnn.models.LSTMEncoder
-  context: ${model.context}
-  n_hidden: ${model.n_hidden}
-  n_rnn_layers: 1
-  dropout_p: ${model.dropout_p}
-  static_cell_features:
-      coords: ${model.coord_dim}
-  dynamic_cell_features: ${model.env_vars}
-  #  env: ${model.n_env}
-  location_encoder: ${model.location_encoder}
-  radar2cell_model: ${radar2cell_model}
-=======
 #encoder:
 #  _target_: fluxrgnn.models.RecurrentEncoder
 #  node_rnn: ${model.node_rnn}
@@ -315,7 +299,6 @@
 #  #  env: ${model.n_env}
 #  location_encoder: ${model.location_encoder}
 #  radar2cell_model: ${radar2cell_model}
->>>>>>> 006cf80c
     #_target_: fluxrgnn.models.RadarToCellGNN
     #k: 10
     #n_hidden: ${model.radar_embedding_dim}
