from birds import datasets
from omegaconf import DictConfig, OmegaConf
import hydra
import os.path as osp
import os


@hydra.main(config_path="conf", config_name="config")
def run(cfg: DictConfig):

    years = cfg.datasource.years
    print('preprocess data for years', years)
    data_root = osp.join(cfg.device.root, 'data')
    raw_data_root = cfg.get('raw_data_dir', osp.join(data_root, 'raw'))
    print(f'loading raw data from {raw_data_root}')

    cfg['datasource']['bird_scale'] = 1

    for year in years:
        res_info = f'_res={cfg.datasource.h3_resolution}' if cfg.model.edge_type == 'hexagons' \
            else f'_ndummy={cfg.datasource.n_dummy_radars}'

<<<<<<< HEAD
        datasource_dir = osp.join(data_root, 'preprocessed',
                              f'{cfg.t_unit}_{cfg.model.edge_type}_{cfg.datasource.buffer}' + res_info,
                              cfg.datasource.name)
        target_dir = osp.join(datasource_dir, cfg.season, str(year))

        print(datasource_dir)
=======
        base_dir = osp.join(data_root, 'preprocessed',
                              f'{cfg.t_unit}_{cfg.model.edge_type}_{cfg.datasource.buffer}' + res_info,
                              cfg.datasource.name)

        target_dir = osp.join(base_dir, cfg.season, str(year))
>>>>>>> ec710fbf

        # load all features and organize them into dataframes
        print(f'year {year}: start preprocessing')
        os.makedirs(target_dir, exist_ok=True)
        print(f'process dynamic features? {cfg.process_dynamic}')
        datasets.prepare_features(target_dir, raw_data_root, str(year), cfg.datasource.name,
                             random_seed=cfg.seed, edge_type=cfg.model.edge_type,
<<<<<<< HEAD
                             landcover_data=osp.join(datasource_dir, 'land_cover_hist.csv'),
=======
                             landcover_data=osp.join(base_dir, 'land_cover_hist.csv')
>>>>>>> ec710fbf
                             **cfg.datasource, **cfg)

if __name__ == "__main__":
    run()<|MERGE_RESOLUTION|>--- conflicted
+++ resolved
@@ -20,20 +20,10 @@
         res_info = f'_res={cfg.datasource.h3_resolution}' if cfg.model.edge_type == 'hexagons' \
             else f'_ndummy={cfg.datasource.n_dummy_radars}'
 
-<<<<<<< HEAD
         datasource_dir = osp.join(data_root, 'preprocessed',
                               f'{cfg.t_unit}_{cfg.model.edge_type}_{cfg.datasource.buffer}' + res_info,
                               cfg.datasource.name)
         target_dir = osp.join(datasource_dir, cfg.season, str(year))
-
-        print(datasource_dir)
-=======
-        base_dir = osp.join(data_root, 'preprocessed',
-                              f'{cfg.t_unit}_{cfg.model.edge_type}_{cfg.datasource.buffer}' + res_info,
-                              cfg.datasource.name)
-
-        target_dir = osp.join(base_dir, cfg.season, str(year))
->>>>>>> ec710fbf
 
         # load all features and organize them into dataframes
         print(f'year {year}: start preprocessing')
@@ -41,11 +31,7 @@
         print(f'process dynamic features? {cfg.process_dynamic}')
         datasets.prepare_features(target_dir, raw_data_root, str(year), cfg.datasource.name,
                              random_seed=cfg.seed, edge_type=cfg.model.edge_type,
-<<<<<<< HEAD
                              landcover_data=osp.join(datasource_dir, 'land_cover_hist.csv'),
-=======
-                             landcover_data=osp.join(base_dir, 'land_cover_hist.csv')
->>>>>>> ec710fbf
                              **cfg.datasource, **cfg)
 
 if __name__ == "__main__":
